#include <ATen/Context.h>
#include <ATen/NestedTensorImpl.h>
#include <ATen/TensorSubclassLikeUtils.h>
#include <ATen/TensorUtils.h>
#include <ATen/core/Tensor.h>
#include <ATen/core/grad_mode.h>
#include <ATen/cuda/CUDAContext.h>
#include <ATen/detail/CUDAHooksInterface.h>
#include <ATen/native/DispatchStub.h>
#include <ATen/native/transformers/cuda/sdp_utils.h>
#include <ATen/native/transformers/sdp_utils_cpp.h>
#include <c10/core/ScalarType.h>
#include <c10/util/Exception.h>
#include <c10/util/env.h>
#include <c10/util/irange.h>

#include <c10/core/SymInt.h>
#include <c10/util/string_view.h>
#include <cmath>
#include <functional>
#include <iostream>

/**
* Note [SDPA Runtime Dispatch]
* SDPA relies on a runtime dispatch mechanism to select the appropriate
* kernel. This file contains exposes this through the `select_sdp_backend`
* The basic structure of this function is to call `priority_order` to get a
* list of backends to try, and then iterate through them until one succeeds.
* Each backend defines a use_<backend> function that returns true if the
* backend can be run with the given SDP parameters. The use_<backend> function
* will iterate over a list of "filters" that check for specific properties of
* the SDP parameters. If all filters pass, the backend can be used and use_<backend>
* returns true. If any filter fails, then use_<backend> returns false.
*
* In order to aid in debugging, each filter takes sdp_params and a debug flag.
* If the debug flag is set, the filter will print a warning message if it fails.
* The behavior of select_sdp_backend is to return the first backend that
* succeeds. If no backend is viable then it will run each use_<backend> function
* with debug=true and return SDPBackend::error.
*/

namespace sdp {
namespace {
std::array<SDPBackend, num_backends> priority_order(sdp_params params) {
  constexpr std::array<SDPBackend, num_backends> default_order{
      SDPBackend::flash_attention,
      SDPBackend::efficient_attention,
      SDPBackend::math};

  constexpr std::array<SDPBackend, num_backends> efficient_first{
      SDPBackend::efficient_attention,
      SDPBackend::flash_attention,
      SDPBackend::math};
  // Logic is taken from xformers
  // FlashAttention parallelizes across "batch_size * num_heads"
  // MemEff parallelizes across "batch_size * num_heads * num_queries" and can
  // be more efficient. batch_size, q_len, num_heads, k = inp.query.shape

  if (has_for_nested_inputs(params)) {
    return efficient_first;
  }
  if (params.query.dim() != 4) {
    return default_order;
  }
  const auto batch_size{params.query.sym_size(0)},
      num_heads{params.query.sym_size(1)},
      query_lengths{params.query.sym_size(2)},
      head_dim{params.query.sym_size(3)};
  if (batch_size > 0) {
    const auto threads_flash = batch_size * num_heads;
    const auto threads_cutlass =
        threads_flash * (query_lengths / c10::SymInt(64));
    bool more_threads_cutlass = (threads_cutlass / 2) >= threads_flash;
    bool small_threads_flash = threads_flash < 60;
    bool large_head_dim = head_dim.max(params.key.sym_size(3)) == 128;

    // The training heuristic is taken from
    // https://github.com/pytorch/pytorch/pull/99644 Revisit when updated
    // cutlass kernel is upstreamed.
    if (input_requires_grad(params)) {
      if (6 * threads_flash > query_lengths)
        return efficient_first;
    } else if ((small_threads_flash && more_threads_cutlass) || large_head_dim)
      return efficient_first;
  }
  return default_order;
}

bool check_head_dim_size(sdp_params params, bool debug) {
  const auto query_size_last = params.query.sym_size(-1);
  const auto key_size_last = params.key.sym_size(-1);
  const auto value_size_last = params.value.sym_size(-1);
  if (!(query_size_last == key_size_last &&
        query_size_last == value_size_last && query_size_last % 8 == 0 &&
        query_size_last <= 128 && value_size_last % 8 == 0 &&
        value_size_last <= 128)) {
    if (debug) {
      TORCH_WARN(
          "Flash attention requires q,k,v to have the same last dimension and to be a multiple of 8 and less than or equal to 128.",
          " Got Query.size(-1): ",
          query_size_last,
          ", Key.size(-1): ",
          params.key.sym_size(-1),
          ", Value.size(-1): ",
          params.value.sym_size(-1),
          " instead.");
    }
    return false;
  }
  return true;
}

bool use_tensor_cores(sdp_params params, cudaDeviceProp* dprops, bool is_half) {
  if (dprops->major >= 8) {
    return true;
  }
  if (dprops->major >= 7) {
    return is_half;
  }
  return false;
}
int64_t minimum_gemm_alignment(sdp_params params) {
  auto dprops = at::cuda::getCurrentDeviceProperties();
  bool is_half = (params.query.dtype() == at::kHalf) ||
      (params.query.dtype() == at::kBFloat16);
  bool use_tc = use_tensor_cores(params, dprops, is_half);
  int64_t matmul_alignment_mn = 1;
  if (dprops->major >= 8) {
    matmul_alignment_mn = 4;
  }
  int64_t bits_per_scalar = is_half ? 16 : 32;
  if (use_tc) {
    matmul_alignment_mn = std::max(matmul_alignment_mn, 128 / bits_per_scalar);
  }
  return matmul_alignment_mn;
}

bool check_head_dim_size_mem_efficient(sdp_params params, bool debug) {
  const auto query_size_last = params.query.sym_size(-1);
  const auto value_size_last = params.value.sym_size(-1);
  const int64_t alignment = minimum_gemm_alignment(params);
  if (!(query_size_last == params.key.sym_size(-1) &&
        query_size_last % alignment == 0 && query_size_last > 0 &&
        value_size_last % alignment == 0 && value_size_last > 0)) {
    if (debug) {
      TORCH_WARN(
          "Mem efficient attention requires last dimension of inputs to be divisible by ",
          alignment,
          ". ",
          "Got Query.size(-1): ",
          query_size_last,
          ", Key.size(-1): ",
          params.key.sym_size(-1),
          ", Value.size(-1): ",
          params.value.sym_size(-1),
          " instead.");
    }
    return false;
  }
  return true;
}

template <int Major, int Minor>
struct SMVersion {
  static constexpr int major = Major;
  static constexpr int minor = Minor;
  constexpr SMVersion() = default;
};

/**
 * Checks if the current CUDA device architecture is inclusively within the specified range.
 *
 * @param lower_bound The lower bound of the CUDA device architecture range.
 * @param upper_bound The upper bound of the CUDA device architecture range.
 * @param params The parameters for the current operation.
 * @return True if the current CUDA device architecture is within the specified range, false otherwise.
 */
template <typename lower_bound, typename upper_bound>
bool check_sm_version(cudaDeviceProp * dprops) {
  bool is_gte_lower_bound = dprops->major > lower_bound::major ||
      (dprops->major == lower_bound::major &&
       dprops->minor >= lower_bound::minor);
  bool is_lte_upper_bound = dprops->major < upper_bound::major ||
      (dprops->major == upper_bound::major &&
       dprops->minor <= upper_bound::minor);
  return is_gte_lower_bound && is_lte_upper_bound;
}

bool check_gpu_sm75_or_greater(sdp_params params, bool debug) {
  // Check that the gpu is capable of running flash attention
  using sm75 = SMVersion<7, 5>;
  using sm90 = SMVersion<9, 0>;
  auto dprops = at::cuda::getCurrentDeviceProperties();
  if (!check_sm_version<sm75, sm90>(dprops)) {
    if (debug) {
      TORCH_WARN(
          "Flash attention only supports gpu architectures in the range [sm75, sm90]. Attempting to run on a sm ",
          dprops->major,
          ".",
          dprops->minor,
          " gpu.");
    }
    return false;
  }
  return true;
}

bool check_mem_efficient_hardware_support(sdp_params params, bool debug) {
  // Mem Efficient attention supports hardware in the range [sm_50, sm_90]
  using sm50 = SMVersion<5, 0>;
  using sm90 = SMVersion<9, 0>;
  auto dprops = at::cuda::getCurrentDeviceProperties();
  if (!check_sm_version<sm50, sm90>(dprops)) {
    if (debug) {
      TORCH_WARN(
          "Mem Efficient Attention only supports gpu architectures in the range [sm50, sm90]. Attempting to run on a sm ",
          dprops->major,
          ".",
          dprops->minor,
          " gpu.");
    }
    return false;
  }
  return true;
}

bool check_requires_grad_and_head_dim_gt64_and_sm_ge86_lt90(
    sdp_params params,
    bool debug) {
  // Flash Attention will raise an error in the backward pass if the head_dim
  // size is greater than 64 And the device is between in the range [sm86, sm89]
  using sm86 = SMVersion<8, 6>;
  using sm89 = SMVersion<8, 9>;
  auto dprops = at::cuda::getCurrentDeviceProperties();
  bool is_sm86_or_sm89 = check_sm_version<sm86, sm89>(dprops);
  bool is_head_dim_gt64 = params.query.sym_size(-1) > 64;
  if (input_requires_grad(params) && is_sm86_or_sm89 && is_head_dim_gt64) {
    if (debug) {
      TORCH_WARN(
          "Flash attention currently doesn't support training with head_dim greater than 64 on gpu architectures in the range[sm86, sm89].",
          "Attempting to run with head_dim: ",
          params.query.sym_size(-1), " on a sm ", dprops->major, ".",
          dprops->minor, " gpu.");
    }
    return false;
  }
  return true;
}

bool use_flash_attention(sdp_params params, bool debug) {
#ifndef USE_FLASH_ATTENTION
  TORCH_CHECK(!debug, "Torch was not compiled with flash attention.");
  return false;
#endif

  // Define gate functions that determine if a flash kernel can be ran
  // Replace with std::to_array when we migrate to c++20
  constexpr auto constraints = array_of<bool (*)(sdp_params, bool)>(
      check_runtime_disabled_flash,
      check_tensor_shapes,
      check_batch_size_and_num_heads,
<<<<<<< HEAD
      check_for_attn_mask_flash,
      check_head_dim_size_flash,
=======
      check_for_attn_mask,
      check_head_dim_size,
      check_gpu_sm75_or_greater,
      check_requires_grad_and_head_dim_gt64_and_sm_ge86_lt90,
>>>>>>> 53a4ca4b
      check_for_seq_len_0_nested_tensor,
      check_nonzero_sequence_lengths,
      check_last_dim_stride_equals_1);
  for (auto& constraint : constraints) {
    if (!constraint(params, debug)) {
      return false;
    }
  }

  auto dprop = at::cuda::getCurrentDeviceProperties();
  if (dprop->major >= 8) {
    constexpr auto sm80_flash_dtypes =
        array_of<at::ScalarType>(at::kHalf, at::kBFloat16);
    return check_tensor_dtype(params, sm80_flash_dtypes, debug);
  } else {
    constexpr auto default_flash_dtypes = array_of<at::ScalarType>(at::kHalf);
    return check_tensor_dtype(params, default_flash_dtypes, debug);
  }
}

bool use_mem_efficient_attention(sdp_params params, bool debug) {
#ifndef USE_MEM_EFF_ATTENTION
  TORCH_CHECK(!debug, "Torch was not compiled with memory efficient attention.");
  return false;
#endif
  // Constraints specific to mem efficient attention
  constexpr auto default_mem_efficient_dtypes =
      array_of<at::ScalarType>(at::kHalf, at::kFloat, at::kBFloat16);
  constexpr auto sm50_mem_efficient_dtypes =
      array_of<at::ScalarType>(at::kHalf, at::kFloat);

  //  Define gate functions that determine if a flash kernel can be ran
  constexpr auto constraints = array_of<bool (*)(sdp_params, bool)>(
      check_runtime_disabled_mem_efficient,
      check_mem_efficient_hardware_support,
      check_requires_grad_and_nested,
      check_tensor_shapes,
      check_batch_size_and_num_heads,
      check_head_dim_size_mem_efficient,
      check_for_seq_len_0_nested_tensor,
      check_nonzero_sequence_lengths,
      check_last_dim_stride_equals_1);
  for (auto& constraint : constraints) {
    if (!constraint(params, debug)) {
      return false;
    }
  }

  auto dprop = at::cuda::getCurrentDeviceProperties();
  if (dprop->major == 5) {
    return check_tensor_dtype(params, sm50_mem_efficient_dtypes, debug);
  }
  return check_tensor_dtype(params, default_mem_efficient_dtypes, debug);
}
} // namespace

SDPBackend select_sdp_backend(sdp_params kernel_params) {
  // This function defines the priority order of the different sdp backends
  // 1. Flash Attention
  // 2. Mem Efficient Attention
  // 3. Math fallback
  auto& ctx = at::globalContext();
  if (!ctx.userEnabledMathSDP() && !ctx.userEnabledFlashSDP() &&
      !ctx.userEnabledMemEfficientSDP()) {
    return SDPBackend::error;
  }
  // Get ideal kernel ordering
  const auto ordering = priority_order(kernel_params);

  // Because TORCHCHECK checks if condition is true we negate debug so that
  // The statements will be printed when debug is true
  bool print_debug = false;
  for (auto& backend : ordering) {
    switch (backend) {
      case SDPBackend::flash_attention:
        if (use_flash_attention(kernel_params, print_debug)) {
          return SDPBackend::flash_attention;
        }
        break;
      case SDPBackend::efficient_attention:
        if (use_mem_efficient_attention(kernel_params, print_debug)) {
          return SDPBackend::efficient_attention;
        }
        break;
      case SDPBackend::math:
        if (ctx.userEnabledMathSDP()) {
          return SDPBackend::math;
        }
        break;
      default:
        TORCH_CHECK(false, "Invalid backend");
    }
  }
  // If we have gotten to this point then two things have happened:
  // 1. use_flash_attention or use_mem_efficient did not satisfy the
  // constraints to be ran
  // 2. The user has explicitly disabled the math kernel
  // We then re-run the kernel checks with debug enabled to print out the
  // reason why the kernel was not selected

  print_debug = true;
  TORCH_WARN("Memory efficient kernel not used because:");
  use_mem_efficient_attention(kernel_params, print_debug);
  TORCH_WARN("Flash attention kernel not used because:");
  use_flash_attention(kernel_params, print_debug);
  TORCH_CHECK(!print_debug, "No available kernel.  Aborting execution.")
  return SDPBackend::error;
}

bool check_for_seq_len_1_nested_tensor(sdp_params params, bool debug) {
  // When this function is called we are assured that the nt is dim==4
  if (!params.query.is_nested()) {
    return true;
  }

  const auto nt_q_tensor_impl =
      at::native::get_nested_tensor_impl(params.query);
  const at::Tensor& sizes = nt_q_tensor_impl->get_nested_sizes();
  auto* sizes_ptr = sizes.data_ptr<int64_t>();
  const int64_t n_tensors = params.query.size(0);
  const int64_t size_tensor_stride = sizes.stride(0);

  // This is being called inside sdp with shape [batch, heads, {seq_len}, dim]
  for (const auto i : c10::irange(n_tensors)) {
    if (sizes_ptr[(i * size_tensor_stride) + 1] <= 1) {
      if (debug) {
        TORCH_WARN(
            "Packed projection for fused kernels does not support sequence_length <= 1");
      }
      return false;
    }
  }

  return true;
}

} // namespace sdp<|MERGE_RESOLUTION|>--- conflicted
+++ resolved
@@ -259,15 +259,10 @@
       check_runtime_disabled_flash,
       check_tensor_shapes,
       check_batch_size_and_num_heads,
-<<<<<<< HEAD
       check_for_attn_mask_flash,
-      check_head_dim_size_flash,
-=======
-      check_for_attn_mask,
       check_head_dim_size,
       check_gpu_sm75_or_greater,
       check_requires_grad_and_head_dim_gt64_and_sm_ge86_lt90,
->>>>>>> 53a4ca4b
       check_for_seq_len_0_nested_tensor,
       check_nonzero_sequence_lengths,
       check_last_dim_stride_equals_1);
