--- conflicted
+++ resolved
@@ -1,9 +1,6 @@
 # Owner(s): ["module: inductor"]
-<<<<<<< HEAD
-=======
 import copy
 import os
->>>>>>> 371d8ba5
 import sys
 import tempfile
 import unittest
@@ -38,11 +35,6 @@
 
 try:
     try:
-<<<<<<< HEAD
-        from .test_torchinductor import copy_tests, requires_cuda
-    except ImportError:
-        from test_torchinductor import copy_tests, requires_cuda
-=======
         from .test_torchinductor import (
             copy_tests,
             requires_cuda,
@@ -56,7 +48,6 @@
             requires_multigpu,
             TestFailure,
         )
->>>>>>> 371d8ba5
 except (unittest.SkipTest, ImportError) as e:
     if __name__ == "__main__":
         sys.exit(0)
@@ -65,22 +56,7 @@
 
 class AOTInductorModelRunner:
     @classmethod
-<<<<<<< HEAD
-    def load(
-        cls, model, example_inputs, example_outputs, options=None, constraints=None
-    ):
-        # AOTInductorModel relies on the caller to pass in output_tensors,
-        # so we need to explicitly allocate output tensors here.
-        if constraints is None:
-            constraints = []
-        output_tensors = []
-        example_outputs, output_spec = pytree.tree_flatten(example_outputs)
-        for output in example_outputs:
-            output_tensors.append(torch.empty_like(output))
-
-=======
     def compile(cls, model, example_inputs, options=None, constraints=None):
->>>>>>> 371d8ba5
         # The exact API is subject to change
         so_path, exported = torch._export.aot_compile(
             model,
@@ -90,30 +66,20 @@
         )
         return so_path, exported
 
-<<<<<<< HEAD
-        launcher = aot_inductor_launcher
-        is_cpu = any(x.device.type == "cpu" for x in example_inputs)
-        if is_cpu:
-            launcher = launcher.replace("false /*is_cpu*/", "true /*is_cpu*/")
-=======
     @classmethod
     def load(cls, so_path, example_inputs):
         is_cpu = all(x.device.type == "cpu" for x in example_inputs)
         if IS_FBCODE:
             from .fb import test_aot_inductor_model_runner_pybind
->>>>>>> 371d8ba5
-
-        optimized = torch.utils.cpp_extension.load_inline(
-            name="aot_inductor",
-            cpp_sources=[launcher],
-            functions=["run"],
-            extra_ldflags=[so_path],
-            with_cuda=True,
-        ).run
-
-<<<<<<< HEAD
-        return optimized, exported, output_tensors, output_spec
-=======
+
+            optimized = test_aot_inductor_model_runner_pybind.Runner(
+                so_path, is_cpu
+            ).run
+        else:
+            launcher = aot_inductor_launcher
+            if is_cpu:
+                launcher = launcher.replace("false /*is_cpu*/", "true /*is_cpu*/")
+
             optimized = torch.utils.cpp_extension.load_inline(
                 name="aot_inductor",
                 cpp_sources=[launcher],
@@ -125,70 +91,42 @@
             ).run
 
         return optimized
->>>>>>> 371d8ba5
 
     @classmethod
-    def run_compiled(
-        cls, optimized, exported, example_inputs, output_tensors, output_spec
-    ):
+    def run_compiled(cls, optimized, exported, example_inputs):
         flat_example_inputs = fx_pytree.tree_flatten_spec(
             (example_inputs, {}), exported.call_spec.in_spec
         )
         output_tensors = optimized(flat_example_inputs)
-        return pytree.tree_unflatten(output_tensors, output_spec)
+        return pytree.tree_unflatten(output_tensors, exported.call_spec.out_spec)
 
     @classmethod
-<<<<<<< HEAD
-    def run(
-        cls, model, example_inputs, example_outputs, options=None, constraints=None
-    ):
-        if constraints is None:
-            constraints = []
-        optimized, exported, output_tensors, output_spec = AOTInductorModelRunner.load(
-            model, example_inputs, example_outputs, options, constraints=constraints
-        )
-        return AOTInductorModelRunner.run_compiled(
-            optimized, exported, example_inputs, output_tensors, output_spec
-        )
-=======
     def run(cls, model, example_inputs, options=None, constraints=None):
         so_path, exported = AOTInductorModelRunner.compile(
             model, example_inputs, options=options, constraints=constraints
         )
         optimized = AOTInductorModelRunner.load(so_path, example_inputs)
         return AOTInductorModelRunner.run_compiled(optimized, exported, example_inputs)
->>>>>>> 371d8ba5
 
     @classmethod
     def run_multiple(
         cls,
         model,
         list_example_inputs,
-        list_example_outputs,
         options=None,
         constraints=None,
     ):
-<<<<<<< HEAD
-        optimized, exported, _, output_spec = AOTInductorModelRunner.load(
-=======
         so_path, exported = AOTInductorModelRunner.compile(
->>>>>>> 371d8ba5
             model,
             list_example_inputs[0],
-            list_example_outputs[0],
             options=options,
             constraints=constraints,
         )
         optimized = AOTInductorModelRunner.load(so_path, list_example_inputs[0])
         list_output_tensors = []
-        for example_inputs, example_outputs in zip(
-            list_example_inputs, list_example_outputs
-        ):
-            output_tensors = [torch.empty_like(output) for output in example_outputs]
+        for example_inputs in list_example_inputs:
             list_output_tensors.append(
-                AOTInductorModelRunner.run_compiled(
-                    optimized, exported, example_inputs, output_tensors, output_spec
-                )
+                AOTInductorModelRunner.run_compiled(optimized, exported, example_inputs)
             )
         return list_output_tensors
 
@@ -200,11 +138,15 @@
     options=None,
     constraints=None,
 ):
-    expected = model(*example_inputs)
-    with config.patch("aot_inductor.abi_compatible", self.abi_compatible):
-        actual = AOTInductorModelRunner.run(
-            model, example_inputs, expected, options, constraints
-        )
+    with torch.no_grad(), config.patch(
+        "aot_inductor.abi_compatible", self.abi_compatible
+    ):
+        model = model.to(self.device)
+        ref_model = copy.deepcopy(model)
+        ref_inputs = copy.deepcopy(example_inputs)
+        expected = ref_model(*ref_inputs)
+        actual = AOTInductorModelRunner.run(model, example_inputs, options, constraints)
+
     self.assertTrue(same(actual, expected))
 
 
@@ -215,75 +157,55 @@
     options=None,
     constraints=None,
 ):
-    list_expected = [
-        (model(*example_inputs),) for example_inputs in list_example_inputs
-    ]
-    with config.patch("aot_inductor.abi_compatible", self.abi_compatible):
+    with torch.no_grad(), config.patch(
+        "aot_inductor.abi_compatible", self.abi_compatible
+    ):
+        model = model.to(self.device)
+        ref_model = copy.deepcopy(model)
+        ref_inputs = copy.deepcopy(list_example_inputs)
+        list_expected = [ref_model(*inputs) for inputs in ref_inputs]
         list_actual = AOTInductorModelRunner.run_multiple(
-            model, list_example_inputs, list_expected, options, constraints
-        )
+            model, list_example_inputs, options, constraints
+        )
+
     self.assertTrue(same(list_actual, list_expected))
 
 
-@unittest.skipIf(IS_FBCODE, "cpp extension doesn't work in fbcode CI")
 class AOTInductorTestsTemplate:
     def test_simple(self):
-        class Repro(torch.nn.Module):
-            def __init__(self):
-                super().__init__()
-                self.weight = torch.randn(10, 10, device="cuda")
-
-            def forward(self, x, y):
-                return x + torch.nn.functional.linear(y, self.weight)
-
-        example_inputs = (
-            torch.randn(10, 10, device="cuda"),
-            torch.randn(10, 10, device="cuda"),
-        )
-        self.check_model(Repro(), example_inputs)
-
-    def test_simple_cpu(self):
-        class Repro(torch.nn.Module):
-            def __init__(self):
-                super().__init__()
-                self.weight = torch.randn(10, 10, device="cpu")
-
-            def forward(self, x, y):
-                return x + torch.nn.functional.linear(y, self.weight)
-
-        example_inputs = (
-            torch.randn(10, 10, device="cpu"),
-            torch.randn(10, 10, device="cpu"),
-        )
-<<<<<<< HEAD
-        self.check_model(Repro(), example_inputs)
-=======
-        self.check_model(Model(), example_inputs)
->>>>>>> 371d8ba5
+        class Model(torch.nn.Module):
+            def __init__(self):
+                super().__init__()
+                self.linear = torch.nn.Linear(10, 10)
+
+            def forward(self, x, y):
+                return x + self.linear(y)
+
+        example_inputs = (
+            torch.randn(10, 10, device=self.device),
+            torch.randn(10, 10, device=self.device),
+        )
+        self.check_model(Model(), example_inputs)
 
     def test_output_path(self):
-        class Repro(torch.nn.Module):
-            def __init__(self):
-                super().__init__()
-                self.weight = torch.randn(10, 10, device="cuda")
-
-            def forward(self, x, y):
-                return x + torch.nn.functional.linear(y, self.weight)
-
-        example_inputs = (
-            torch.randn(10, 10, device="cuda"),
-            torch.randn(10, 10, device="cuda"),
+        class Model(torch.nn.Module):
+            def __init__(self):
+                super().__init__()
+                self.linear = torch.nn.Linear(10, 10)
+
+            def forward(self, x, y):
+                return x + self.linear(y)
+
+        example_inputs = (
+            torch.randn(10, 10, device=self.device),
+            torch.randn(10, 10, device=self.device),
         )
         with config.patch("aot_inductor.output_path", "tmp_output_"):
-<<<<<<< HEAD
-            self.check_model(Repro(), example_inputs)
-=======
             self.check_model(Model(), example_inputs)
->>>>>>> 371d8ba5
 
     @requires_cuda()
     def test_multi_device(self):
-        class Repro(torch.nn.Module):
+        class Model(torch.nn.Module):
             def forward(self, x):
                 x = x + 1
                 x = x.cpu()
@@ -291,33 +213,29 @@
                 x = x.cuda()
                 return x
 
-        example_inputs = (torch.randn(32, 64, device="cuda"),)
-        self.check_model(Repro(), example_inputs)
+        example_inputs = (torch.randn(32, 64, device=self.device),)
+        self.check_model(Model(), example_inputs)
 
     def test_large(self):
-        class Repro(torch.nn.Module):
-            def __init__(self):
-                super().__init__()
-                self.weight = torch.randn(250112, 512, device="cuda")
-
-            def forward(self, x, y):
-                return x + torch.nn.functional.linear(y, self.weight)
-
-        example_inputs = (
-            torch.randn(1, 250112, device="cuda"),
-            torch.randn(1, 512, device="cuda"),
-        )
-<<<<<<< HEAD
-        self.check_model(Repro(), example_inputs)
-=======
-        self.check_model(Model(), example_inputs)
->>>>>>> 371d8ba5
+        class Model(torch.nn.Module):
+            def __init__(self):
+                super().__init__()
+                self.linear = torch.nn.Linear(512, 250112)
+
+            def forward(self, x, y):
+                return x + self.linear(y)
+
+        example_inputs = (
+            torch.randn(1, 250112, device=self.device),
+            torch.randn(1, 512, device=self.device),
+        )
+        self.check_model(Model(), example_inputs)
 
     def test_with_offset(self):
-        class Repro(torch.nn.Module):
-            def __init__(self):
-                super().__init__()
-                self.orig_tensor = torch.randn(2, 15, 10, device="cuda")[0]
+        class Model(torch.nn.Module):
+            def __init__(self, device):
+                super().__init__()
+                self.orig_tensor = torch.randn(2, 15, 10, device=device)[0]
                 self.tensor = self.orig_tensor[5:, :]
 
             def forward(self, x, y):
@@ -328,32 +246,32 @@
                 )
 
         example_inputs = (
-            torch.randn(10, 10, device="cuda"),
-            torch.randn(10, 10, device="cuda"),
-        )
-        self.check_model(Repro(), example_inputs)
+            torch.randn(10, 10, device=self.device),
+            torch.randn(10, 10, device=self.device),
+        )
+        self.check_model(Model(self.device), example_inputs)
 
     def test_freezing(self):
-        class Repro(torch.nn.Module):
-            def __init__(self):
-                super().__init__()
-                self.weight = torch.randn(9, 10, device="cuda")
-                self.padding = torch.randn(1, 10, device="cuda")
+        class Model(torch.nn.Module):
+            def __init__(self, device):
+                super().__init__()
+                self.weight = torch.randn(9, 10, device=device)
+                self.padding = torch.randn(1, 10, device=device)
 
             def forward(self, x, y):
                 padded_weight = torch.cat((self.weight, self.padding), dim=0)
                 return x + torch.nn.functional.linear(y, padded_weight)
 
         example_inputs = (
-            torch.randn(10, 10, device="cuda"),
-            torch.randn(10, 10, device="cuda"),
-        )
-
-        with torch.no_grad(), config.patch({"freezing": True}):
-            self.check_model(Repro(), example_inputs)
+            torch.randn(10, 10, device=self.device),
+            torch.randn(10, 10, device=self.device),
+        )
+
+        with config.patch({"freezing": True}):
+            self.check_model(Model(self.device), example_inputs)
 
     def test_missing_output(self):
-        class Repro(torch.nn.Module):
+        class Model(torch.nn.Module):
             def __init__(self):
                 super().__init__()
 
@@ -364,13 +282,13 @@
                 return c
 
         example_inputs = (
-            torch.randn(10, 10, device="cuda"),
-            torch.randn(10, 10, device="cuda"),
-        )
-        self.check_model(Repro(), example_inputs)
+            torch.randn(10, 10, device=self.device),
+            torch.randn(10, 10, device=self.device),
+        )
+        self.check_model(Model(), example_inputs)
 
     def test_output_misaligned(self):
-        class Repro(torch.nn.Module):
+        class Model(torch.nn.Module):
             def __init__(self):
                 super().__init__()
 
@@ -384,23 +302,23 @@
                 return x_sigmoid, y_getitem
 
         example_inputs = (
-            torch.randn(10, 10, device="cuda"),
-            torch.randn(10, 10, device="cuda"),
-        )
-        self.check_model(Repro(), example_inputs)
+            torch.randn(10, 10, device=self.device),
+            torch.randn(10, 10, device=self.device),
+        )
+        self.check_model(Model(), example_inputs)
 
     def test_dynamic_smem_above_default_limit(self):
-        class Repro(torch.nn.Module):
+        class Model(torch.nn.Module):
             def forward(self, x, y):
                 return x @ y
 
-        model = Repro()
+        model = Model().to(self.device)
         # on A100, the generated Triton kernel for this MM
         # requires 55296 bytes of dynamic SMEM which is above
         # the A100's default dynamic SMEM limit of 49152 bytes.
         example_inputs = (
-            torch.randn(10285, 96, device="cuda"),
-            torch.randn(96, 1, device="cuda"),
+            torch.randn(10285, 96, device=self.device),
+            torch.randn(96, 1, device=self.device),
         )
         self.check_model(
             model,
@@ -411,6 +329,7 @@
             },
         )
 
+    @unittest.skipIf(IS_FBCODE, "Not yet runnable in fbcode")
     def test_seq(self):
         layernorm = torch.nn.LayerNorm(10)
         net = torch.nn.Sequential(
@@ -420,15 +339,15 @@
             torch.nn.ReLU(),
         )
 
-        example_inputs = (torch.randn(10),)
+        example_inputs = (torch.randn(10, device=self.device),)
         self.check_model(net.eval(), example_inputs)
 
     def test_addmm(self):
         class Model(torch.nn.Module):
-            def __init__(self, n, k):
-                super().__init__()
-                self.weight = torch.randn(n, k, device="cuda")
-                self.bias = torch.randn(n, device="cuda")
+            def __init__(self, n, k, device):
+                super().__init__()
+                self.weight = torch.randn(n, k, device=device)
+                self.bias = torch.randn(n, device=device)
 
             def forward(self, a):
                 return torch.nn.functional.linear(a, self.weight, self.bias)
@@ -436,14 +355,14 @@
         M = 8
         N = 6
         K = 16
-        model = Model(N, K)
+        model = Model(N, K, self.device)
         batch = 2
-        a = torch.randn(batch, M, K, device="cuda")
+        a = torch.randn(batch, M, K, device=self.device)
         example_inputs = (a,)
         self.check_model(model, example_inputs)
 
     def test_aliased_buffer_reuse(self):
-        class Repro(torch.nn.Module):
+        class Model(torch.nn.Module):
             def __init__(self):
                 super().__init__()
 
@@ -456,13 +375,13 @@
                 return m[:, :2] + x
 
         example_inputs = (
-            torch.randn(4, 2, device="cuda"),
-            torch.randn(4, 2, device="cuda"),
-        )
-        self.check_model(Repro(), example_inputs)
+            torch.randn(4, 2, device=self.device),
+            torch.randn(4, 2, device=self.device),
+        )
+        self.check_model(Model(), example_inputs)
 
     def test_buffer_reuse(self):
-        class Repro(torch.nn.Module):
+        class Model(torch.nn.Module):
             def __init__(self):
                 super().__init__()
 
@@ -477,10 +396,10 @@
                 return g
 
         example_inputs = (
-            torch.randn(4, 4, device="cuda"),
-            torch.randn(4, 4, device="cuda"),
-        )
-        self.check_model(Repro(), example_inputs)
+            torch.randn(4, 4, device=self.device),
+            torch.randn(4, 4, device=self.device),
+        )
+        self.check_model(Model(), example_inputs)
 
     def test_duplicated_params(self):
         class Model(torch.nn.Module):
@@ -492,11 +411,8 @@
             def forward(self, x):
                 return self.p * x + self.q
 
-        model = Model()
-        example_inputs = (torch.rand(6),)
-        expected = model(*example_inputs)
-        actual = torch._export.export(model, example_inputs)(*example_inputs)
-        self.assertTrue(same(actual, expected))
+        example_inputs = (torch.rand(6, device=self.device),)
+        self.check_model(Model(), example_inputs)
 
     @unittest.skip("Skip this test, only for local test. SIGABRT is produced.")
     def test_inf(self):
@@ -551,8 +467,8 @@
                 add_0 = x + y
                 return torch.nn.functional.relu(input=add_0, inplace=False)
 
-        a = torch.randn(128, 2048, device="cuda")
-        b = torch.randn(128, 2048, device="cuda")
+        a = torch.randn(128, 2048, device=self.device)
+        b = torch.randn(128, 2048, device=self.device)
         constraints = [
             torch._export.dynamic_dim(a, 0) >= 1,
             torch._export.dynamic_dim(a, 0) <= 2048,
@@ -570,8 +486,8 @@
                 add_0 = x + y
                 return torch.nn.functional.relu(input=add_0, inplace=False)
 
-        a = torch.randn(128, 2048, device="cuda")
-        b = torch.randn(128, 2048, device="cuda")
+        a = torch.randn(128, 2048, device=self.device)
+        b = torch.randn(128, 2048, device=self.device)
         constraints = [
             torch._export.dynamic_dim(a, 0) >= 1,
             torch._export.dynamic_dim(a, 0) <= 2048,
@@ -580,14 +496,14 @@
         list_example_inputs = [(a, b)]
         list_example_inputs.append(
             (
-                torch.randn(64, 2048, device="cuda"),
-                torch.randn(64, 2048, device="cuda"),
+                torch.randn(64, 2048, device=self.device),
+                torch.randn(64, 2048, device=self.device),
             ),
         )
         list_example_inputs.append(
             (
-                torch.randn(211, 2048, device="cuda"),
-                torch.randn(211, 2048, device="cuda"),
+                torch.randn(211, 2048, device=self.device),
+                torch.randn(211, 2048, device=self.device),
             ),
         )
         self.check_model_with_multiple_inputs(
@@ -596,10 +512,10 @@
 
     def test_addmm_multiple_dynamic(self):
         class Model(torch.nn.Module):
-            def __init__(self, n, k):
-                super().__init__()
-                self.weight = torch.randn(n, k, device="cuda")
-                self.bias = torch.randn(n, device="cuda")
+            def __init__(self, n, k, device):
+                super().__init__()
+                self.weight = torch.randn(n, k, device=device)
+                self.bias = torch.randn(n, device=device)
 
             def forward(self, a):
                 return torch.nn.functional.linear(a, self.weight, self.bias)
@@ -607,9 +523,9 @@
         M = 8
         N = 6
         K = 16
-        model = Model(N, K)
+        model = Model(N, K, self.device)
         batch = 2
-        a = torch.randn(batch, M, K, device="cuda")
+        a = torch.randn(batch, M, K, device=self.device)
         constraints = [
             torch._export.dynamic_dim(a, 0) >= 1,
             torch._export.dynamic_dim(a, 0) <= 2048,
@@ -617,11 +533,11 @@
         list_example_inputs = [(a,)]
         batch = 2048
         list_example_inputs.append(
-            (torch.randn(batch, M, K, device="cuda"),),
+            (torch.randn(batch, M, K, device=self.device),),
         )
         batch = 128
         list_example_inputs.append(
-            (torch.randn(batch, M, K, device="cuda"),),
+            (torch.randn(batch, M, K, device=self.device),),
         )
         self.check_model_with_multiple_inputs(
             model,
@@ -646,8 +562,8 @@
         K = 16
         model = Model()
         batch = 1024
-        a = torch.randn(batch, M, K, device="cuda")
-        b = torch.randn(batch, K, N, device="cuda")
+        a = torch.randn(batch, M, K, device=self.device)
+        b = torch.randn(batch, K, N, device=self.device)
         constraints = [
             torch._export.dynamic_dim(a, 0) >= 1,
             torch._export.dynamic_dim(a, 0) <= 2048,
@@ -657,15 +573,15 @@
         batch = 2048
         list_example_inputs.append(
             (
-                torch.randn(batch, M, K, device="cuda"),
-                torch.randn(batch, K, N, device="cuda"),
+                torch.randn(batch, M, K, device=self.device),
+                torch.randn(batch, K, N, device=self.device),
             ),
         )
         batch = 128
         list_example_inputs.append(
             (
-                torch.randn(batch, M, K, device="cuda"),
-                torch.randn(batch, K, N, device="cuda"),
+                torch.randn(batch, M, K, device=self.device),
+                torch.randn(batch, K, N, device=self.device),
             ),
         )
         self.check_model_with_multiple_inputs(
@@ -690,8 +606,8 @@
                 return cat
 
         model = Model()
-        a = torch.randn(128, 2048, device="cuda")
-        b = torch.randn(128, 2048, device="cuda")
+        a = torch.randn(128, 2048, device=self.device)
+        b = torch.randn(128, 2048, device=self.device)
         constraints = [
             torch._export.dynamic_dim(a, 0) >= 1,
             torch._export.dynamic_dim(a, 0) <= 2048,
@@ -700,14 +616,14 @@
         list_example_inputs = [(a, b)]
         list_example_inputs.append(
             (
-                torch.randn(64, 2048, device="cuda"),
-                torch.randn(64, 2048, device="cuda"),
+                torch.randn(64, 2048, device=self.device),
+                torch.randn(64, 2048, device=self.device),
             ),
         )
         list_example_inputs.append(
             (
-                torch.randn(211, 2048, device="cuda"),
-                torch.randn(211, 2048, device="cuda"),
+                torch.randn(211, 2048, device=self.device),
+                torch.randn(211, 2048, device=self.device),
             ),
         )
         self.check_model_with_multiple_inputs(
@@ -717,8 +633,9 @@
         )
 
     # scaled_dot_product_flash_attention
+    @unittest.skipIf(IS_FBCODE, "Not yet runnable in fbcode")
     def test_sdpa(self):
-        class Repro(torch.nn.Module):
+        class Model(torch.nn.Module):
             def __init__(self):
                 super().__init__()
 
@@ -726,14 +643,15 @@
                 return torch.nn.functional.scaled_dot_product_attention(q, k, v)[0]
 
         example_inputs = (
-            torch.randn(1, 48, 64, 64, dtype=torch.bfloat16, device="cuda"),
-            torch.randn(1, 48, 64, 64, dtype=torch.bfloat16, device="cuda"),
-            torch.randn(1, 48, 64, 64, dtype=torch.bfloat16, device="cuda"),
-        )
-        self.check_model(Repro(), example_inputs)
-
+            torch.randn(1, 48, 64, 64, dtype=torch.bfloat16, device=self.device),
+            torch.randn(1, 48, 64, 64, dtype=torch.bfloat16, device=self.device),
+            torch.randn(1, 48, 64, 64, dtype=torch.bfloat16, device=self.device),
+        )
+        self.check_model(Model(), example_inputs)
+
+    @unittest.skipIf(IS_FBCODE, "Not yet runnable in fbcode")
     def test_sdpa_2(self):
-        class Repro(torch.nn.Module):
+        class Model(torch.nn.Module):
             def __init__(self):
                 super().__init__()
 
@@ -744,17 +662,34 @@
                 return x + t
 
         example_inputs = (
-            torch.randn(1, 48, 64, 64, dtype=torch.bfloat16, device="cuda"),
-            torch.randn(1, 48, 64, 64, dtype=torch.bfloat16, device="cuda"),
-            torch.randn(1, 48, 64, 64, dtype=torch.bfloat16, device="cuda"),
-            torch.randn(1, 48, 64, 64, dtype=torch.bfloat16, device="cuda"),
-        )
-        self.check_model(Repro(), example_inputs)
-
-<<<<<<< HEAD
-
-class AOTInductorTestABICompatible(TestCase):
-=======
+            torch.randn(1, 48, 64, 64, dtype=torch.bfloat16, device=self.device),
+            torch.randn(1, 48, 64, 64, dtype=torch.bfloat16, device=self.device),
+            torch.randn(1, 48, 64, 64, dtype=torch.bfloat16, device=self.device),
+            torch.randn(1, 48, 64, 64, dtype=torch.bfloat16, device=self.device),
+        )
+        self.check_model(Model(), example_inputs)
+
+    def test_zero_grid_with_unbacked_symbols(self):
+        class Repro(torch.nn.Module):
+            def __init__(self):
+                super().__init__()
+
+            def forward(self, x, y):
+                nz = torch.nonzero(x)
+                b = torch.ones_like(nz, dtype=torch.float16)
+                c = torch.zeros_like(nz, dtype=torch.float16)
+                d = (b + c) @ y
+                return d.sum()
+
+        example_inputs = (
+            torch.tensor([1, 1, 1], device="cuda"),
+            torch.randn((1, 32), dtype=torch.float16, device="cuda"),
+        )
+        with torch._dynamo.config.patch(
+            {"add_runtime_assertions_for_inline_constraints": False}
+        ):
+            self.check_model(Repro(), example_inputs)
+
     def test_dynamic_cat(self):
         class Model(torch.nn.Module):
             def __init__(self):
@@ -879,15 +814,11 @@
 
 class AOTInductorTestABICompatibleCpu(TestCase):
     device = "cpu"
->>>>>>> 371d8ba5
     abi_compatible = True
     check_model = check_model
     check_model_with_multiple_inputs = check_model_with_multiple_inputs
 
 
-<<<<<<< HEAD
-copy_tests(AOTInductorTestsTemplate, AOTInductorTestABICompatible, "abi_compatible")
-=======
 copy_tests(
     AOTInductorTestsTemplate,
     AOTInductorTestABICompatibleCpu,
@@ -918,19 +849,58 @@
     abi_compatible = True
     check_model = check_model
     check_model_with_multiple_inputs = check_model_with_multiple_inputs
->>>>>>> 371d8ba5
-
-
-class AOTInductorTestNonABICompatible(TestCase):
+
+
+copy_tests(
+    AOTInductorTestsTemplate,
+    AOTInductorTestABICompatibleCuda,
+    "abi_compatible_cuda",
+    # test_failures, xfail by default, set is_skip=True to skip
+    {
+        "test_zero_grid_with_unbacked_symbols": TestFailure(
+            ("abi_compatible_cuda",), is_skip=True
+        ),
+    },
+)
+
+
+class AOTInductorTestNonABICompatibleCpu(TestCase):
+    device = "cpu"
     abi_compatible = False
     check_model = check_model
     check_model_with_multiple_inputs = check_model_with_multiple_inputs
 
 
 copy_tests(
-    AOTInductorTestsTemplate, AOTInductorTestNonABICompatible, "non_abi_compatible"
+    AOTInductorTestsTemplate,
+    AOTInductorTestNonABICompatibleCpu,
+    "non_abi_compatible_cpu",
+    # test_failures, xfail by default, set is_skip=True to skip
+    {
+        "test_addmm_multiple_dynamic": TestFailure(("non_abi_compatible_cpu",)),
+        "test_bmm_multiple_dynamic": TestFailure(("non_abi_compatible_cpu",)),
+        "test_dynamic_smem_above_default_limit": TestFailure(
+            ("non_abi_compatible_cpu",)
+        ),
+        # TODO: test_freezing_non_abi_compatible_cpu somehow fails on CI but not locally,
+        #   NotImplementedError: Cannot access storage of OpaqueTensorImpl
+        "test_freezing": TestFailure(("non_abi_compatible_cpu",), is_skip=True),
+    },
 )
 
+
+class AOTInductorTestNonABICompatibleCuda(TestCase):
+    device = "cuda"
+    abi_compatible = False
+    check_model = check_model
+    check_model_with_multiple_inputs = check_model_with_multiple_inputs
+
+
+copy_tests(
+    AOTInductorTestsTemplate,
+    AOTInductorTestNonABICompatibleCuda,
+    "non_abi_compatible_cuda",
+)
 
 if __name__ == "__main__":
     from torch._dynamo.test_case import run_tests
