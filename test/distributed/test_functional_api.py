# Owner(s): ["oncall: distributed"]

import os
import sys
import weakref
from functools import wraps, partial

import torch
import torch.distributed as dist
import torch.distributed._functional_collectives as ft_c
import torch.distributed._functional_collectives_impl as ft_c_impl
import torch.distributed.distributed_c10d as c10d
import torch.distributed._tensor as dt

from functorch import make_fx
from torch.testing import FileCheck
from torch.utils._triton import has_triton

if not dist.is_available():
    print("Distributed not available, skipping tests", file=sys.stderr)
    sys.exit(0)

from torch.testing._internal.common_distributed import (
    MultiThreadedTestCase,
    MultiProcessTestCase,
    requires_nccl,
    skip_if_lt_x_gpu,
    TEST_SKIPS
)

from torch.testing._internal.common_utils import (
    instantiate_parametrized_tests,
    parametrize,
    run_tests,
    TestCase,
)


def new_subgroups(group_size: int, pg_tag=None):
    world_size = dist.get_world_size()
    subgroups = []
    cur_subgroup = None

    for subgroup_id in range(world_size // group_size):
        start_rank = subgroup_id * group_size
        end_rank = start_rank + group_size
        ranks_in_subgroup = list(range(start_rank, end_rank))
        subgroup = c10d._new_group_with_tag(
            ranks=ranks_in_subgroup,
            pg_tag=pg_tag,
        )
        subgroups.append(subgroup)

        rank = dist.get_rank()
        if rank in ranks_in_subgroup:
            cur_subgroup = subgroup

    return cur_subgroup, subgroups


class TestExpand(MultiThreadedTestCase):
    @property
    def world_size(self):
        return 4

    def setUp(self):
        super().setUp()
        self._spawn_threads()

    def test_expand_1d_rank_list(self):
        tag, rankset, group_size = ft_c._expand_group([0, 1, 2, 3])
        self.assertEqual("", tag)
        self.assertEqual([0, 1, 2, 3], rankset)
        self.assertEqual(4, group_size)

        tag, rankset, group_size = ft_c._expand_group([0, 1, 2, 3], "bla")
        self.assertEqual("bla", tag)

    def test_expand_2d_rank_list(self):
        tag, rankset, group_size = ft_c._expand_group([[0, 1], [2, 3]])
        self.assertEqual("", tag)
        self.assertEqual([0, 1, 2, 3], rankset)
        self.assertEqual(2, group_size)

        tag, rankset, group_size = ft_c._expand_group([[0, 1], [2, 3]], "blu")
        self.assertEqual("blu", tag)

        with self.assertRaisesRegex(ValueError, "group sizes must be identical"):
            ft_c._expand_group([[0], [1, 2, 3]])

    def test_expand_process_group(self):
        tag, rankset, group_size = ft_c._expand_group(dist.group.WORLD)
        self.assertEqual(c10d._get_group_tag(dist.group.WORLD), tag)
        self.assertEqual([0, 1, 2, 3], rankset)
        self.assertEqual(4, group_size)

        tag, rankset, group_size = ft_c._expand_group(dist.group.WORLD, "bla")
        self.assertEqual("bla", tag)

        my_pg, others = new_subgroups(group_size=2)
        tag, rankset, group_size = ft_c._expand_group(my_pg)
        self.assertEqual(c10d._get_group_tag(my_pg), tag)
        self.assertEqual(dist.get_process_group_ranks(my_pg), rankset)
        self.assertEqual(2, group_size)

        my_pg = None
        for i in range(dist.get_world_size()):
            group = c10d._new_group_with_tag([i], pg_tag="my_pg")
            if i == dist.get_rank():
                my_pg = group
        tag, rankset, group_size = ft_c._expand_group(my_pg)
        self.assertEqual("my_pg", tag)
        self.assertEqual([dist.get_rank()], rankset)
        self.assertEqual(1, group_size)

        tag, rankset, group_size = ft_c._expand_group(my_pg, "bla")
        self.assertEqual("bla", tag)

    def test_expand_device_mesh(self):
        mesh = dt.DeviceMesh("cpu", torch.arange(4))
        tag, rankset, group_size = ft_c._expand_group(mesh)
        self.assertEqual(c10d._get_group_tag(mesh.get_dim_groups()[0]), tag)
        self.assertEqual([0, 1, 2, 3], rankset)
        self.assertEqual(4, group_size)

        mesh = dt.DeviceMesh("cpu", torch.arange(4))
        tag, rankset, group_size = ft_c._expand_group(mesh)
        self.assertEqual(c10d._get_group_tag(mesh.get_dim_groups()[0]), tag)
        self.assertEqual([0, 1, 2, 3], rankset)
        self.assertEqual(4, group_size)

    def test_expand_device_mesh_tuple(self):
        mesh = dt.DeviceMesh("cpu", torch.arange(4).view(2, 2))
        with self.assertRaisesRegex(AssertionError, "Only 1D mesh"):
            tag, rankset, group_size = ft_c._expand_group(mesh)

        tag, rankset, group_size = ft_c._expand_group((mesh, 0))
        self.assertEqual(c10d._get_group_tag(mesh.get_dim_groups()[0]), tag)
        expected_rankset = [0, 2] if dist.get_rank() in [0, 2] else [1, 3]
        self.assertEqual(expected_rankset, rankset)
        self.assertEqual(2, group_size)

        tag, rankset, group_size = ft_c._expand_group((mesh, 1))
        expected_rankset = [0, 1] if dist.get_rank() in [0, 1] else [2, 3]
        self.assertEqual(c10d._get_group_tag(mesh.get_dim_groups()[1]), tag)
        self.assertEqual(expected_rankset, rankset)
        self.assertEqual(2, group_size)

class TestPgTag(MultiThreadedTestCase):
    @property
    def world_size(self):
        return 4

    def setUp(self):
        super().setUp()
        self._spawn_threads()

    """
    The behavior we want is as follow:

    - rankset+tag will always result in the same PG.
    Do we enforce this by failing creation of new PGs or returning existing ones?
        Return existing one.

    - default tag gives existing behavior.
        This means we should create duplicates.
    - _expand_group on _default-tagged pg should always resolve to it
        This mean we can't depend on empty tag + rankset.
    """
    def test_pg_creation_with_tag(self):
        my_group, _ = new_subgroups(group_size=2, pg_tag="blu")
        my_group2, _ = new_subgroups(group_size=2, pg_tag="blu")
        self.assertEqual(my_group, my_group2)

        my_group3, _ = new_subgroups(group_size=2, pg_tag="blu2")
        self.assertNotEqual(my_group, my_group3)

        my_group4, _ = new_subgroups(group_size=2)
        self.assertNotEqual(my_group, my_group4)

        my_group5, _ = new_subgroups(group_size=2)
        self.assertNotEqual(my_group4, my_group5)

    def test_pg_lookup_roundtrip(self):
        pg_tag0, _ = new_subgroups(group_size=2, pg_tag="blu")
        pg_tag1, _ = new_subgroups(group_size=2, pg_tag="blu2")
        pg_notag0, _ = new_subgroups(group_size=2)
        pg_notag1, _ = new_subgroups(group_size=2)

        def roundtrip(pg):
            tag, rankset, _ = ft_c._expand_group(pg)
            return c10d._find_pg_by_ranks_and_tag(tag, rankset)

        self.assertEqual(pg_tag0, roundtrip(pg_tag0))
        self.assertEqual(pg_tag1, roundtrip(pg_tag1))
        self.assertEqual(pg_notag0, roundtrip(pg_notag0))
        self.assertEqual(pg_notag1, roundtrip(pg_notag1))

    def test_pg_lookup_with_tag(self):
        pg_tag0, _ = new_subgroups(group_size=2, pg_tag="blu")
        pg_tag1, _ = new_subgroups(group_size=2, pg_tag="bla")
        pg_notag0, _ = new_subgroups(group_size=2)

        def roundtrip(pg, pg_tag):
            tag, rankset, _ = ft_c._expand_group(pg, pg_tag)
            return c10d._find_pg_by_ranks_and_tag(tag, rankset)

        self.assertEqual(pg_tag0, roundtrip(pg_tag1, "blu"))
        self.assertEqual(pg_tag0, roundtrip(pg_notag0, "blu"))
        # Cannot erase the tag of a PG
        self.assertEqual(pg_tag0, roundtrip(pg_tag0, ""))

    def test_find_or_create_pg(self):
        pg = c10d._find_or_create_pg_by_ranks_and_tag("blu", [0, 1, 2, 3], 2)
        pg_tag0, _ = new_subgroups(group_size=2, pg_tag="blu")
        self.assertEqual(pg, pg_tag0)

    def test_find_root_pg(self):
        pg = c10d._find_pg_by_ranks_and_tag("", [0, 1, 2, 3])
        self.assertEqual(dist.group.WORLD, pg)

class TestTraceableCollectives(MultiThreadedTestCase):
    @property
    def world_size(self):
        return 4

    def setUp(self):
        super().setUp()
        self._spawn_threads()

    @parametrize("device", ["cpu", "cuda"])
    def test_all_reduce_eager(self, device):
        if device == "cuda":
            if torch.cuda.device_count() < self.world_size:
                self.skipTest("Not enough CUDA devices")
            torch.cuda.set_device(dist.get_rank())

        tensor = torch.ones([4], device=device)
        mesh = dt.DeviceMesh(device, torch.arange(4))

        res = ft_c.all_reduce(tensor, "sum", mesh)
        self.assertEqual(res, torch.tensor([4, 4, 4, 4], dtype=torch.float))

        mesh = dt.DeviceMesh(device, torch.arange(4).view(2, 2))
        res2 = ft_c.all_reduce(tensor, "sum", (mesh, 1))
        self.assertEqual(res2, torch.tensor([2, 2, 2, 2], dtype=torch.float))

    @parametrize("device", ["cpu", "cuda"])
    def test_all_reduce_coalesced_eager(self, device):
        if device == "cuda":
            if torch.cuda.device_count() < self.world_size:
                self.skipTest("Not enough CUDA devices")
            torch.cuda.set_device(dist.get_rank())

        t0 = torch.ones([4], device=device)
        t1 = torch.ones([6], device=device) + 2
        mesh = dt.DeviceMesh(device, torch.arange(4))

        res = ft_c.all_reduce_coalesced([t0, t1], "sum", mesh)
        self.assertEqual(res[0], t0 * 4)
        self.assertEqual(res[1], t1 * 4)

    @parametrize("device", ["cpu", "cuda"])
    def test_all_gather_tensor(self, device):
        if device == "cuda":
            if torch.cuda.device_count() < self.world_size:
                self.skipTest("Not enough CUDA devices")
            torch.cuda.set_device(dist.get_rank())

        # testing 1d/2d mesh
        mesh_1d = dt.DeviceMesh(device, torch.arange(self.world_size))
        mesh_2d = dt.DeviceMesh(device, torch.arange(self.world_size).view(2, 2))
        for mesh in [mesh_1d, mesh_2d]:
            dims_to_gather = [0, 1, 2]
            for dim in dims_to_gather:
                output_size = [3, 3, 3]
                output_size[dim] *= mesh.size(0)
                # each rank have its own tensor, all_gather gives a list
                local_tensor = torch.ones([3, 3, 3], device=device)
                gathered_tensor = ft_c.all_gather_tensor(local_tensor, gather_dim=dim, group=(mesh, 0))
                self.assertEqual(gathered_tensor, torch.ones(output_size))

    @parametrize("device", ["cpu", "cuda"])
    def test_all_gather_into_tensor_coalesced(self, device):
        if device == "cuda":
            if torch.cuda.device_count() < self.world_size:
                self.skipTest("Not enough CUDA devices")
            torch.cuda.set_device(dist.get_rank())

        tensors = [torch.ones([4], device=device), torch.ones([4], device=device) + 1]
        mesh = dt.DeviceMesh(device, torch.arange(4))

        res = ft_c.all_gather_into_tensor_coalesced(tensors, mesh)
        self.assertEqual(2, len(res))
        self.assertEqual(torch.ones([4 * dist.get_world_size()], device=device), res[0])
        self.assertEqual(torch.ones([4 * dist.get_world_size()], device=device) + 1, res[1])

    @parametrize("device", ["cpu", "cuda"])
    def test_reduce_scatter_tensor(self, device):
        if device == "cuda":
            if torch.cuda.device_count() < self.world_size:
                self.skipTest("Not enough CUDA devices")
            torch.cuda.set_device(dist.get_rank())

        # testing 1d/2d mesh
        mesh_1d = dt.DeviceMesh(device, torch.arange(self.world_size))
        mesh_2d = dt.DeviceMesh(device, torch.arange(self.world_size).view(2, 2))
        for mesh in [mesh_1d, mesh_2d]:
            dims_to_scatter = [0, 1]
            for dim in dims_to_scatter:
                group_size = mesh.size(0)
                input_size = [3, 3]
                output_size = [3, 3]
                output_size[dim] *= group_size
                input_tensor = torch.ones(output_size, device=device)
                res_num = 1 * group_size
                rs_tensor = ft_c.reduce_scatter_tensor(input_tensor, "sum", scatter_dim=dim, group=(mesh, 0))
                self.assertEqual(rs_tensor, torch.ones(input_size) * res_num)

    @parametrize("device", ["cpu", "cuda"])
    def test_reduce_scatter_into_tensor_coalesced(self, device):
        if device == "cuda":
            if torch.cuda.device_count() < self.world_size:
                self.skipTest("Not enough CUDA devices")
            torch.cuda.set_device(dist.get_rank())
        tensors = [torch.ones([4], dtype=torch.int64, device=device), torch.ones([4], dtype=torch.int64, device=device) + 1]
        mesh = dt.DeviceMesh(device, torch.arange(4))

        res = ft_c.reduce_scatter_tensor_coalesced(tensors, "sum", [0, 0], mesh)
        self.assertEqual(2, len(res))
        self.assertEqual(torch.tensor([4], device=device), res[0])
        self.assertEqual(torch.tensor([8], device=device), res[1])


class TestMetaCollectives(TestCase):
    def test_all_reduce(self):
        x = torch.rand((2, 3, 4), device="meta")
        out = ft_c.all_reduce(x, "sum", [1])
        self.assertEqual(x.size(), out.size())

class TestGradCollectives(MultiThreadedTestCase):
    @property
    def world_size(self):
        return 2

    def setUp(self):
        super().setUp()
        self._spawn_threads()

    def test_all_reduce(self):
        x = torch.rand([4], requires_grad=True)
        y = torch.rand([4], requires_grad=True)
        out = ft_c.all_reduce(x, "sum", [0, 1])
        (out + y).sum().backward()
        self.assertIsNone(x.grad)

class TestMakeFx(MultiThreadedTestCase):
    @property
    def world_size(self):
        return 2

    def setUp(self):
        super().setUp()
        self._spawn_threads()

    def test_all_reduce_tracing(self):
        def allred(input):
            return ft_c.all_reduce(input, "sum", group=[0, 1]) + 1

        graph = make_fx(allred)(torch.rand(4))
        FileCheck()  \
            .check("all_reduce")  \
            .check("wait_tensor").run(str(graph.graph))

        mesh = dt.DeviceMesh("cpu", torch.arange(self.world_size))

        def allred_mesh(input):
            return ft_c.all_reduce(input, "sum", mesh) + 1

        mesh_graph = make_fx(allred_mesh)(torch.rand(4))
        FileCheck()  \
            .check_not("get_attr")  \
            .check("wait_tensor").run(str(mesh_graph.graph))

        def allred_mesh_dim(input):
            return ft_c.all_reduce(input, "sum", (mesh, 0)) + 1

        mesh_dim_graph = make_fx(allred_mesh_dim)(torch.rand(4))
        FileCheck()  \
            .check_not("get_attr")  \
            .check("wait_tensor").run(str(mesh_dim_graph.graph))

instantiate_parametrized_tests(TestTraceableCollectives)

BACKEND = dist.Backend.NCCL if torch.cuda.is_available() else dist.Backend.GLOO
WORLD_SIZE = 2

def with_comms(func=None):
    if func is None:
        return partial(
            with_comms,
        )

    @wraps(func)
    def wrapper(self, *args, **kwargs):
        if BACKEND == dist.Backend.NCCL and torch.cuda.device_count() < self.world_size:
            sys.exit(TEST_SKIPS[f"multi-gpu-{self.world_size}"].exit_code)
        self.dist_init()
        func(self)
        self.destroy_comms()
    return wrapper


class TestCollectivesWithNCCL(MultiProcessTestCase):
    def setUp(self):
        super().setUp()
        os.environ["WORLD_SIZE"] = str(self.world_size)
        os.environ["BACKEND"] = dist.Backend.NCCL
        self._spawn_processes()

    @property
    def device(self):
        return torch.device(self.rank)

    @property
    def world_size(self):
        return WORLD_SIZE

    @property
    def process_group(self):
        return dist.group.WORLD

    def dist_init(self):
        dist.init_process_group(
            backend=BACKEND,
            world_size=self.world_size,
            rank=self.rank,
            init_method=f"file://{self.file_name}",
        )

        # set device for nccl pg for collectives
        if BACKEND == "nccl":
            torch.cuda.set_device(self.rank)

    def destroy_comms(self):
        # Wait for all ranks to reach here before starting shutdown.
        dist.barrier()
        dist.destroy_process_group()

    @skip_if_lt_x_gpu(WORLD_SIZE)
    @requires_nccl()
    @with_comms()
    def test_all_gather_into_tensor_coalesced(self):
        tensors = [torch.ones([4], device=f"cuda:{self.rank}"), torch.ones([4], device=f"cuda:{self.rank}") + 1]
        mesh = dt.DeviceMesh(f"cuda:{self.rank}", torch.arange(self.world_size))

        res = ft_c.all_gather_into_tensor_coalesced(tensors, mesh)
        self.assertEqual(2, len(res))
        self.assertEqual(torch.ones([4 * dist.get_world_size()]), res[0])
        self.assertEqual(torch.ones([4 * dist.get_world_size()]) + 1, res[1])

<<<<<<< HEAD
    @unittest.skipIf(not has_triton(), "Inductor+gpu needs triton and recent GPU arch")
    @skip_if_lt_x_gpu(WORLD_SIZE)
    @requires_nccl()
    @with_comms()
    def test_tracing(self):
        def allreduce(t, pg):
            return ft_c.all_reduce(t, "sum", pg)

        compiled_allreduce = torch.compile(allreduce, fullgraph=True)
        compiled_allreduce(torch.randn(8, device=self.device), self.process_group)
=======
    @with_comms()
    def test_all_to_all_single(self):
        device = "cuda" if BACKEND == dist.Backend.NCCL else "cpu"
        mesh = dt.DeviceMesh(device, torch.arange(self.world_size))
        rank = dist.get_rank()

        row = self.world_size * (rank + 1) * (self.world_size + 1) / 2
        x = torch.ones(int(row), 5, device=device) * (rank + 1)
        split_sizes = [(i + 1) * (rank + 1) for i in range(self.world_size)]
        y = ft_c.all_to_all_single(
            x, output_split_sizes=split_sizes, input_split_sizes=split_sizes, group=mesh
        )
        expected = []
        for idx, tensor in enumerate(torch.split(x, split_sizes)):
            expected.append(torch.full_like(tensor, (idx + 1)))
        expected = torch.cat(expected)
        self.assertEqual(y, expected)

    @with_comms()
    def test_all_to_all_single_1d_input(self):
        device = "cuda" if BACKEND == dist.Backend.NCCL else "cpu"
        mesh = dt.DeviceMesh(device, torch.arange(self.world_size))
        rank = dist.get_rank()

        row = self.world_size * (rank + 1) * (self.world_size + 1) / 2
        x = torch.ones(int(row), device=device) * (rank + 1)
        split_sizes = [(i + 1) * (rank + 1) for i in range(self.world_size)]
        y = ft_c.all_to_all_single(
            x, output_split_sizes=split_sizes, input_split_sizes=split_sizes, group=mesh
        )
        expected = []
        for idx, tensor in enumerate(torch.split(x, split_sizes)):
            expected.append(torch.full_like(tensor, (idx + 1)))
        expected = torch.cat(expected)
        self.assertEqual(y, expected)

    @with_comms()
    def test_all_to_all_single_output_split_sizes_none(self):
        device = "cuda" if BACKEND == dist.Backend.NCCL else "cpu"
        mesh = dt.DeviceMesh(device, torch.arange(self.world_size))
        rank = dist.get_rank()

        input_split_sizes = [1] * self.world_size
        x = torch.ones(self.world_size, self.world_size, device=device) * (rank + 1)
        y = ft_c.all_to_all_single(
            x, output_split_sizes=None, input_split_sizes=input_split_sizes, group=mesh
        )
        expected = []
        for idx, tensor in enumerate(torch.chunk(x, self.world_size)):
            expected.append(torch.full_like(tensor, (idx + 1)))
        expected = torch.cat(expected)
        self.assertEqual(y, expected)

    @with_comms()
    def test_all_to_all_single_input_split_sizes_none(self):
        device = "cuda" if BACKEND == dist.Backend.NCCL else "cpu"
        mesh = dt.DeviceMesh(device, torch.arange(self.world_size))
        rank = dist.get_rank()

        output_split_sizes = [1] * self.world_size
        x = torch.ones(self.world_size, self.world_size, device=device) * (rank + 1)
        y = ft_c.all_to_all_single(
            x, output_split_sizes=output_split_sizes, input_split_sizes=None, group=mesh
        )
        expected = []
        for idx, tensor in enumerate(torch.chunk(x, self.world_size)):
            expected.append(torch.full_like(tensor, (idx + 1)))
        expected = torch.cat(expected)
        self.assertEqual(y, expected)

    @with_comms()
    def test_all_to_all_single_split_sizes_none(self):
        device = "cuda" if BACKEND == dist.Backend.NCCL else "cpu"
        mesh = dt.DeviceMesh(device, torch.arange(self.world_size))
        rank = dist.get_rank()

        x = torch.ones(self.world_size, self.world_size, device=device) * (rank + 1)
        y = ft_c.all_to_all_single(
            x, output_split_sizes=None, input_split_sizes=None, group=mesh
        )
        expected = []
        for idx, tensor in enumerate(torch.chunk(x, self.world_size)):
            expected.append(torch.full_like(tensor, (idx + 1)))
        expected = torch.cat(expected)
        self.assertEqual(y, expected)
>>>>>>> 4521bdb7


class TestOpWaitiness(MultiThreadedTestCase):
    @property
    def world_size(self):
        return 1

    def setUp(self):
        super().setUp()
        self._spawn_threads()

    def tearDown(self):
        super().tearDown()
        ft_c_impl._wait_all()


    def test_wait_reduce_outstanding_work_count(self):
        self.assertEqual(0, ft_c_impl._outstanding_wait_count())

        tensor = torch.ones([4])
        res = ft_c.all_reduce(tensor, "sum", [0])
        self.assertEqual(1, ft_c_impl._outstanding_wait_count())
        self.assertTrue(ft_c_impl._tensor_needs_wait(res))

        res.trigger_wait()
        self.assertEqual(0, ft_c_impl._outstanding_wait_count())
        self.assertFalse(ft_c_impl._tensor_needs_wait(res))


    def test_add_triggers_wait(self):
        self.assertEqual(0, ft_c_impl._outstanding_wait_count())

        tensor = torch.ones([4])
        res = ft_c.all_reduce(tensor, "sum", [0])
        self.assertEqual(1, ft_c_impl._outstanding_wait_count())
        self.assertTrue(ft_c_impl._tensor_needs_wait(res))

        foo = res + torch.ones([4])
        self.assertEqual(0, ft_c_impl._outstanding_wait_count())
        self.assertFalse(ft_c_impl._tensor_needs_wait(res))
        self.assertFalse(isinstance(foo, ft_c.AsyncCollectiveTensor))

    def test_view_does_not_trigger_wait(self):
        self.assertEqual(0, ft_c_impl._outstanding_wait_count())

        tensor = torch.ones([4])
        res = ft_c.all_reduce(tensor, "sum", [0])
        self.assertEqual(1, ft_c_impl._outstanding_wait_count())
        self.assertTrue(ft_c_impl._tensor_needs_wait(res))

        foo = res.view([2, 2])
        self.assertEqual(1, ft_c_impl._outstanding_wait_count())
        self.assertTrue(ft_c_impl._tensor_needs_wait(res))
        self.assertTrue(ft_c_impl._tensor_needs_wait(foo))
        self.assertTrue(isinstance(foo, ft_c.AsyncCollectiveTensor))

        foo.trigger_wait()
        self.assertEqual(0, ft_c_impl._outstanding_wait_count())

        self.assertEqual(foo.tolist(), [[1.0, 1.0], [1.0, 1.0]])

    def test_dead_wrapper_triggers_wait(self):
        self.assertEqual(0, ft_c_impl._outstanding_wait_count())

        tensor = torch.ones([4])
        res = ft_c.all_reduce(tensor, "sum", [0])

        wr = weakref.ref(res)
        self.assertTrue(wr() is not None)
        res = None
        self.assertTrue(wr() is None)
        self.assertEqual(0, ft_c_impl._outstanding_wait_count())

    def test_dead_wrapper_plus_view(self):
        self.assertEqual(0, ft_c_impl._outstanding_wait_count())

        tensor = torch.ones([4])
        res = ft_c.all_reduce(tensor, "sum", [0])
        res = res.view([2, 2])
        self.assertEqual(1, ft_c_impl._outstanding_wait_count())
        res = None
        self.assertEqual(0, ft_c_impl._outstanding_wait_count())

if __name__ == "__main__":
    run_tests()<|MERGE_RESOLUTION|>--- conflicted
+++ resolved
@@ -2,15 +2,16 @@
 
 import os
 import sys
+import unittest
 import weakref
-from functools import wraps, partial
+from functools import partial, wraps
 
 import torch
 import torch.distributed as dist
 import torch.distributed._functional_collectives as ft_c
 import torch.distributed._functional_collectives_impl as ft_c_impl
+import torch.distributed._tensor as dt
 import torch.distributed.distributed_c10d as c10d
-import torch.distributed._tensor as dt
 
 from functorch import make_fx
 from torch.testing import FileCheck
@@ -21,11 +22,11 @@
     sys.exit(0)
 
 from torch.testing._internal.common_distributed import (
+    MultiProcessTestCase,
     MultiThreadedTestCase,
-    MultiProcessTestCase,
     requires_nccl,
     skip_if_lt_x_gpu,
-    TEST_SKIPS
+    TEST_SKIPS,
 )
 
 from torch.testing._internal.common_utils import (
@@ -146,6 +147,7 @@
         self.assertEqual(expected_rankset, rankset)
         self.assertEqual(2, group_size)
 
+
 class TestPgTag(MultiThreadedTestCase):
     @property
     def world_size(self):
@@ -167,6 +169,7 @@
     - _expand_group on _default-tagged pg should always resolve to it
         This mean we can't depend on empty tag + rankset.
     """
+
     def test_pg_creation_with_tag(self):
         my_group, _ = new_subgroups(group_size=2, pg_tag="blu")
         my_group2, _ = new_subgroups(group_size=2, pg_tag="blu")
@@ -218,6 +221,7 @@
     def test_find_root_pg(self):
         pg = c10d._find_pg_by_ranks_and_tag("", [0, 1, 2, 3])
         self.assertEqual(dist.group.WORLD, pg)
+
 
 class TestTraceableCollectives(MultiThreadedTestCase):
     @property
@@ -277,7 +281,9 @@
                 output_size[dim] *= mesh.size(0)
                 # each rank have its own tensor, all_gather gives a list
                 local_tensor = torch.ones([3, 3, 3], device=device)
-                gathered_tensor = ft_c.all_gather_tensor(local_tensor, gather_dim=dim, group=(mesh, 0))
+                gathered_tensor = ft_c.all_gather_tensor(
+                    local_tensor, gather_dim=dim, group=(mesh, 0)
+                )
                 self.assertEqual(gathered_tensor, torch.ones(output_size))
 
     @parametrize("device", ["cpu", "cuda"])
@@ -293,7 +299,9 @@
         res = ft_c.all_gather_into_tensor_coalesced(tensors, mesh)
         self.assertEqual(2, len(res))
         self.assertEqual(torch.ones([4 * dist.get_world_size()], device=device), res[0])
-        self.assertEqual(torch.ones([4 * dist.get_world_size()], device=device) + 1, res[1])
+        self.assertEqual(
+            torch.ones([4 * dist.get_world_size()], device=device) + 1, res[1]
+        )
 
     @parametrize("device", ["cpu", "cuda"])
     def test_reduce_scatter_tensor(self, device):
@@ -314,7 +322,9 @@
                 output_size[dim] *= group_size
                 input_tensor = torch.ones(output_size, device=device)
                 res_num = 1 * group_size
-                rs_tensor = ft_c.reduce_scatter_tensor(input_tensor, "sum", scatter_dim=dim, group=(mesh, 0))
+                rs_tensor = ft_c.reduce_scatter_tensor(
+                    input_tensor, "sum", scatter_dim=dim, group=(mesh, 0)
+                )
                 self.assertEqual(rs_tensor, torch.ones(input_size) * res_num)
 
     @parametrize("device", ["cpu", "cuda"])
@@ -323,7 +333,10 @@
             if torch.cuda.device_count() < self.world_size:
                 self.skipTest("Not enough CUDA devices")
             torch.cuda.set_device(dist.get_rank())
-        tensors = [torch.ones([4], dtype=torch.int64, device=device), torch.ones([4], dtype=torch.int64, device=device) + 1]
+        tensors = [
+            torch.ones([4], dtype=torch.int64, device=device),
+            torch.ones([4], dtype=torch.int64, device=device) + 1,
+        ]
         mesh = dt.DeviceMesh(device, torch.arange(4))
 
         res = ft_c.reduce_scatter_tensor_coalesced(tensors, "sum", [0, 0], mesh)
@@ -337,6 +350,7 @@
         x = torch.rand((2, 3, 4), device="meta")
         out = ft_c.all_reduce(x, "sum", [1])
         self.assertEqual(x.size(), out.size())
+
 
 class TestGradCollectives(MultiThreadedTestCase):
     @property
@@ -354,6 +368,7 @@
         (out + y).sum().backward()
         self.assertIsNone(x.grad)
 
+
 class TestMakeFx(MultiThreadedTestCase):
     @property
     def world_size(self):
@@ -368,9 +383,7 @@
             return ft_c.all_reduce(input, "sum", group=[0, 1]) + 1
 
         graph = make_fx(allred)(torch.rand(4))
-        FileCheck()  \
-            .check("all_reduce")  \
-            .check("wait_tensor").run(str(graph.graph))
+        FileCheck().check("all_reduce").check("wait_tensor").run(str(graph.graph))
 
         mesh = dt.DeviceMesh("cpu", torch.arange(self.world_size))
 
@@ -378,22 +391,24 @@
             return ft_c.all_reduce(input, "sum", mesh) + 1
 
         mesh_graph = make_fx(allred_mesh)(torch.rand(4))
-        FileCheck()  \
-            .check_not("get_attr")  \
-            .check("wait_tensor").run(str(mesh_graph.graph))
+        FileCheck().check_not("get_attr").check("wait_tensor").run(
+            str(mesh_graph.graph)
+        )
 
         def allred_mesh_dim(input):
             return ft_c.all_reduce(input, "sum", (mesh, 0)) + 1
 
         mesh_dim_graph = make_fx(allred_mesh_dim)(torch.rand(4))
-        FileCheck()  \
-            .check_not("get_attr")  \
-            .check("wait_tensor").run(str(mesh_dim_graph.graph))
+        FileCheck().check_not("get_attr").check("wait_tensor").run(
+            str(mesh_dim_graph.graph)
+        )
+
 
 instantiate_parametrized_tests(TestTraceableCollectives)
 
 BACKEND = dist.Backend.NCCL if torch.cuda.is_available() else dist.Backend.GLOO
 WORLD_SIZE = 2
+
 
 def with_comms(func=None):
     if func is None:
@@ -408,6 +423,7 @@
         self.dist_init()
         func(self)
         self.destroy_comms()
+
     return wrapper
 
 
@@ -451,7 +467,10 @@
     @requires_nccl()
     @with_comms()
     def test_all_gather_into_tensor_coalesced(self):
-        tensors = [torch.ones([4], device=f"cuda:{self.rank}"), torch.ones([4], device=f"cuda:{self.rank}") + 1]
+        tensors = [
+            torch.ones([4], device=f"cuda:{self.rank}"),
+            torch.ones([4], device=f"cuda:{self.rank}") + 1,
+        ]
         mesh = dt.DeviceMesh(f"cuda:{self.rank}", torch.arange(self.world_size))
 
         res = ft_c.all_gather_into_tensor_coalesced(tensors, mesh)
@@ -459,7 +478,92 @@
         self.assertEqual(torch.ones([4 * dist.get_world_size()]), res[0])
         self.assertEqual(torch.ones([4 * dist.get_world_size()]) + 1, res[1])
 
-<<<<<<< HEAD
+    @with_comms()
+    def test_all_to_all_single(self):
+        device = "cuda" if BACKEND == dist.Backend.NCCL else "cpu"
+        mesh = dt.DeviceMesh(device, torch.arange(self.world_size))
+        rank = dist.get_rank()
+
+        row = self.world_size * (rank + 1) * (self.world_size + 1) / 2
+        x = torch.ones(int(row), 5, device=device) * (rank + 1)
+        split_sizes = [(i + 1) * (rank + 1) for i in range(self.world_size)]
+        y = ft_c.all_to_all_single(
+            x, output_split_sizes=split_sizes, input_split_sizes=split_sizes, group=mesh
+        )
+        expected = []
+        for idx, tensor in enumerate(torch.split(x, split_sizes)):
+            expected.append(torch.full_like(tensor, (idx + 1)))
+        expected = torch.cat(expected)
+        self.assertEqual(y, expected)
+
+    @with_comms()
+    def test_all_to_all_single_1d_input(self):
+        device = "cuda" if BACKEND == dist.Backend.NCCL else "cpu"
+        mesh = dt.DeviceMesh(device, torch.arange(self.world_size))
+        rank = dist.get_rank()
+
+        row = self.world_size * (rank + 1) * (self.world_size + 1) / 2
+        x = torch.ones(int(row), device=device) * (rank + 1)
+        split_sizes = [(i + 1) * (rank + 1) for i in range(self.world_size)]
+        y = ft_c.all_to_all_single(
+            x, output_split_sizes=split_sizes, input_split_sizes=split_sizes, group=mesh
+        )
+        expected = []
+        for idx, tensor in enumerate(torch.split(x, split_sizes)):
+            expected.append(torch.full_like(tensor, (idx + 1)))
+        expected = torch.cat(expected)
+        self.assertEqual(y, expected)
+
+    @with_comms()
+    def test_all_to_all_single_output_split_sizes_none(self):
+        device = "cuda" if BACKEND == dist.Backend.NCCL else "cpu"
+        mesh = dt.DeviceMesh(device, torch.arange(self.world_size))
+        rank = dist.get_rank()
+
+        input_split_sizes = [1] * self.world_size
+        x = torch.ones(self.world_size, self.world_size, device=device) * (rank + 1)
+        y = ft_c.all_to_all_single(
+            x, output_split_sizes=None, input_split_sizes=input_split_sizes, group=mesh
+        )
+        expected = []
+        for idx, tensor in enumerate(torch.chunk(x, self.world_size)):
+            expected.append(torch.full_like(tensor, (idx + 1)))
+        expected = torch.cat(expected)
+        self.assertEqual(y, expected)
+
+    @with_comms()
+    def test_all_to_all_single_input_split_sizes_none(self):
+        device = "cuda" if BACKEND == dist.Backend.NCCL else "cpu"
+        mesh = dt.DeviceMesh(device, torch.arange(self.world_size))
+        rank = dist.get_rank()
+
+        output_split_sizes = [1] * self.world_size
+        x = torch.ones(self.world_size, self.world_size, device=device) * (rank + 1)
+        y = ft_c.all_to_all_single(
+            x, output_split_sizes=output_split_sizes, input_split_sizes=None, group=mesh
+        )
+        expected = []
+        for idx, tensor in enumerate(torch.chunk(x, self.world_size)):
+            expected.append(torch.full_like(tensor, (idx + 1)))
+        expected = torch.cat(expected)
+        self.assertEqual(y, expected)
+
+    @with_comms()
+    def test_all_to_all_single_split_sizes_none(self):
+        device = "cuda" if BACKEND == dist.Backend.NCCL else "cpu"
+        mesh = dt.DeviceMesh(device, torch.arange(self.world_size))
+        rank = dist.get_rank()
+
+        x = torch.ones(self.world_size, self.world_size, device=device) * (rank + 1)
+        y = ft_c.all_to_all_single(
+            x, output_split_sizes=None, input_split_sizes=None, group=mesh
+        )
+        expected = []
+        for idx, tensor in enumerate(torch.chunk(x, self.world_size)):
+            expected.append(torch.full_like(tensor, (idx + 1)))
+        expected = torch.cat(expected)
+        self.assertEqual(y, expected)
+
     @unittest.skipIf(not has_triton(), "Inductor+gpu needs triton and recent GPU arch")
     @skip_if_lt_x_gpu(WORLD_SIZE)
     @requires_nccl()
@@ -470,93 +574,6 @@
 
         compiled_allreduce = torch.compile(allreduce, fullgraph=True)
         compiled_allreduce(torch.randn(8, device=self.device), self.process_group)
-=======
-    @with_comms()
-    def test_all_to_all_single(self):
-        device = "cuda" if BACKEND == dist.Backend.NCCL else "cpu"
-        mesh = dt.DeviceMesh(device, torch.arange(self.world_size))
-        rank = dist.get_rank()
-
-        row = self.world_size * (rank + 1) * (self.world_size + 1) / 2
-        x = torch.ones(int(row), 5, device=device) * (rank + 1)
-        split_sizes = [(i + 1) * (rank + 1) for i in range(self.world_size)]
-        y = ft_c.all_to_all_single(
-            x, output_split_sizes=split_sizes, input_split_sizes=split_sizes, group=mesh
-        )
-        expected = []
-        for idx, tensor in enumerate(torch.split(x, split_sizes)):
-            expected.append(torch.full_like(tensor, (idx + 1)))
-        expected = torch.cat(expected)
-        self.assertEqual(y, expected)
-
-    @with_comms()
-    def test_all_to_all_single_1d_input(self):
-        device = "cuda" if BACKEND == dist.Backend.NCCL else "cpu"
-        mesh = dt.DeviceMesh(device, torch.arange(self.world_size))
-        rank = dist.get_rank()
-
-        row = self.world_size * (rank + 1) * (self.world_size + 1) / 2
-        x = torch.ones(int(row), device=device) * (rank + 1)
-        split_sizes = [(i + 1) * (rank + 1) for i in range(self.world_size)]
-        y = ft_c.all_to_all_single(
-            x, output_split_sizes=split_sizes, input_split_sizes=split_sizes, group=mesh
-        )
-        expected = []
-        for idx, tensor in enumerate(torch.split(x, split_sizes)):
-            expected.append(torch.full_like(tensor, (idx + 1)))
-        expected = torch.cat(expected)
-        self.assertEqual(y, expected)
-
-    @with_comms()
-    def test_all_to_all_single_output_split_sizes_none(self):
-        device = "cuda" if BACKEND == dist.Backend.NCCL else "cpu"
-        mesh = dt.DeviceMesh(device, torch.arange(self.world_size))
-        rank = dist.get_rank()
-
-        input_split_sizes = [1] * self.world_size
-        x = torch.ones(self.world_size, self.world_size, device=device) * (rank + 1)
-        y = ft_c.all_to_all_single(
-            x, output_split_sizes=None, input_split_sizes=input_split_sizes, group=mesh
-        )
-        expected = []
-        for idx, tensor in enumerate(torch.chunk(x, self.world_size)):
-            expected.append(torch.full_like(tensor, (idx + 1)))
-        expected = torch.cat(expected)
-        self.assertEqual(y, expected)
-
-    @with_comms()
-    def test_all_to_all_single_input_split_sizes_none(self):
-        device = "cuda" if BACKEND == dist.Backend.NCCL else "cpu"
-        mesh = dt.DeviceMesh(device, torch.arange(self.world_size))
-        rank = dist.get_rank()
-
-        output_split_sizes = [1] * self.world_size
-        x = torch.ones(self.world_size, self.world_size, device=device) * (rank + 1)
-        y = ft_c.all_to_all_single(
-            x, output_split_sizes=output_split_sizes, input_split_sizes=None, group=mesh
-        )
-        expected = []
-        for idx, tensor in enumerate(torch.chunk(x, self.world_size)):
-            expected.append(torch.full_like(tensor, (idx + 1)))
-        expected = torch.cat(expected)
-        self.assertEqual(y, expected)
-
-    @with_comms()
-    def test_all_to_all_single_split_sizes_none(self):
-        device = "cuda" if BACKEND == dist.Backend.NCCL else "cpu"
-        mesh = dt.DeviceMesh(device, torch.arange(self.world_size))
-        rank = dist.get_rank()
-
-        x = torch.ones(self.world_size, self.world_size, device=device) * (rank + 1)
-        y = ft_c.all_to_all_single(
-            x, output_split_sizes=None, input_split_sizes=None, group=mesh
-        )
-        expected = []
-        for idx, tensor in enumerate(torch.chunk(x, self.world_size)):
-            expected.append(torch.full_like(tensor, (idx + 1)))
-        expected = torch.cat(expected)
-        self.assertEqual(y, expected)
->>>>>>> 4521bdb7
 
 
 class TestOpWaitiness(MultiThreadedTestCase):
@@ -571,7 +588,6 @@
     def tearDown(self):
         super().tearDown()
         ft_c_impl._wait_all()
-
 
     def test_wait_reduce_outstanding_work_count(self):
         self.assertEqual(0, ft_c_impl._outstanding_wait_count())
@@ -584,7 +600,6 @@
         res.trigger_wait()
         self.assertEqual(0, ft_c_impl._outstanding_wait_count())
         self.assertFalse(ft_c_impl._tensor_needs_wait(res))
-
 
     def test_add_triggers_wait(self):
         self.assertEqual(0, ft_c_impl._outstanding_wait_count())
@@ -640,5 +655,6 @@
         res = None
         self.assertEqual(0, ft_c_impl._outstanding_wait_count())
 
+
 if __name__ == "__main__":
     run_tests()