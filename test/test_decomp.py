--- conflicted
+++ resolved
@@ -428,23 +428,9 @@
                 decomp_out = m(*args, **kwargs)
 
             non_decomp_out = m(*args, **kwargs)
-<<<<<<< HEAD
-            if is_python_dispatcher_decomp:
-                # without this check, incorrect decomps at the python dispatcher level can still pass because
-                # they're checking aten decomps at the
-                self.assertEqual(decomp_out, non_decomp_out)
-                decomp_out[0].sum().backward()
-                decomp_grads = [p.grad for p in m.parameters()]
-
-                m.zero_grad()
-                non_decomp_out[0].sum().backward()
-                non_decomp_grads = [p.grad for p in m.parameters()]
-                self.assertEqual(decomp_grads, non_decomp_grads)
-=======
             # without this check, incorrect decomps at the python dispatcher level can still pass because
             # they're checking aten decomps at the
             self.assertEqual(decomp_out, non_decomp_out)
->>>>>>> 4a1aa8ca
 
 
     class DecompCrossRefMode(TorchDispatchMode):
