name: docker-builds

on:
  workflow_dispatch:
  pull_request:
    paths:
      - .ci/docker/**
      - .github/workflows/docker-builds.yml
  push:
    branches:
      - main
      - release/*
      - landchecks/*
    paths:
      - .ci/docker/**
      - .github/workflows/docker-builds.yml
  schedule:
    - cron: 1 3 * * 3

concurrency:
  group: ${{ github.workflow }}-${{ github.event.pull_request.number || github.sha }}-${{ github.event_name == 'workflow_dispatch' }}
  cancel-in-progress: true

env:
  ALPINE_IMAGE: 308535385114.dkr.ecr.us-east-1.amazonaws.com/tool/alpine
  AWS_DEFAULT_REGION: us-east-1

jobs:
  docker-build:
    runs-on: [self-hosted, linux.2xlarge]
    timeout-minutes: 240
    strategy:
      fail-fast: false
      matrix:
        include:
<<<<<<< HEAD
          - docker-image-name: pytorch-linux-bionic-cuda12.1-cudnn8-py3-gcc9
          - docker-image-name: pytorch-linux-bionic-cuda12.1-cudnn8-py3-gcc9-inductor-benchmarks
          - docker-image-name: pytorch-linux-bionic-cuda11.8-cudnn8-py3-gcc9
          - docker-image-name: pytorch-linux-bionic-cuda11.8-cudnn8-py3-gcc7
          - docker-image-name: pytorch-linux-bionic-cuda11.8-cudnn8-py3-gcc7-inductor-benchmarks
          - docker-image-name: pytorch-linux-bionic-py3.8-clang9
          - docker-image-name: pytorch-linux-bionic-py3.11-clang9
=======
          - docker-image-name: pytorch-linux-focal-cuda12.1-cudnn8-py3-gcc9
          - docker-image-name: pytorch-linux-focal-cuda12.1-cudnn8-py3-gcc9-inductor-benchmarks
          - docker-image-name: pytorch-linux-focal-cuda11.8-cudnn8-py3-gcc9
          - docker-image-name: pytorch-linux-focal-py3.8-clang10
          - docker-image-name: pytorch-linux-focal-py3.11-clang10
>>>>>>> 3577ae3e
          - docker-image-name: pytorch-linux-focal-rocm-n-1-py3
          - docker-image-name: pytorch-linux-focal-rocm-n-py3
          - docker-image-name: pytorch-linux-jammy-cuda11.8-cudnn8-py3.8-clang12
          - docker-image-name: pytorch-linux-focal-py3-clang7-android-ndk-r19c
<<<<<<< HEAD
          - docker-image-name: pytorch-linux-focal-py3.8-gcc7
          - docker-image-name: pytorch-linux-focal-py3.8-gcc7-inductor-benchmarks
          - docker-image-name: pytorch-linux-focal-py3-clang7-asan
=======
          - docker-image-name: pytorch-linux-jammy-py3.8-gcc11
          - docker-image-name: pytorch-linux-jammy-py3.8-gcc11-inductor-benchmarks
          - docker-image-name: pytorch-linux-jammy-py3-clang12-asan
>>>>>>> 3577ae3e
          - docker-image-name: pytorch-linux-focal-py3-clang10-onnx
          - docker-image-name: pytorch-linux-focal-linter
    env:
      DOCKER_IMAGE_BASE: 308535385114.dkr.ecr.us-east-1.amazonaws.com/pytorch/${{ matrix.docker-image-name }}
    steps:
      - name: Clean workspace
        shell: bash
        run: |
          echo "${GITHUB_WORKSPACE}"
          sudo rm -rf "${GITHUB_WORKSPACE}"
          mkdir "${GITHUB_WORKSPACE}"

      # [see note: pytorch repo ref]
      # deep clone (fetch-depth 0) required for git merge-base
      - name: Checkout PyTorch
        uses: pytorch/pytorch/.github/actions/checkout-pytorch@main

      - name: Setup Linux
        uses: ./.github/actions/setup-linux

      - name: Build docker image
        id: build-docker-image
        uses: ./.github/actions/calculate-docker-image
        with:
          docker-image-name: ${{ matrix.docker-image-name }}
          always-rebuild: true
          skip_push: false
          force_push: true

      - name: Pull docker image
        uses: pytorch/test-infra/.github/actions/pull-docker-image@main
        with:
          docker-image: ${{ steps.build-docker-image.outputs.docker-image }}

      - uses: nick-fields/retry@3e91a01664abd3c5cd539100d10d33b9c5b68482
        name: Push to https://https://ghcr.io/
        id: push-to-ghcr-io
        if: ${{ github.event_name == 'push' }}
        env:
          ECR_DOCKER_IMAGE: ${{ steps.build-docker-image.outputs.docker-image }}
          GHCR_PAT: ${{ secrets.GHCR_PAT }}
          IMAGE_NAME: ${{ matrix.docker-image-name }}
        with:
          shell: bash
          timeout_minutes: 15
          max_attempts: 5
          retry_wait_seconds: 90
          command: |
            ghcr_image="ghcr.io/pytorch/ci-image"
            tag=${ECR_DOCKER_IMAGE##*:}
            # Push docker image to the ghcr.io
            echo $GHCR_PAT | docker login ghcr.io -u pytorch --password-stdin
            docker tag "${ECR_DOCKER_IMAGE}" "${ghcr_image}:${IMAGE_NAME}-${tag}"
            docker push "${ghcr_image}:${IMAGE_NAME}-${tag}"

      - name: Chown workspace
        uses: ./.github/actions/chown-workspace
        if: always()

      - name: Teardown Linux
        uses: pytorch/test-infra/.github/actions/teardown-linux@main

        if: always()<|MERGE_RESOLUTION|>--- conflicted
+++ resolved
@@ -33,34 +33,18 @@
       fail-fast: false
       matrix:
         include:
-<<<<<<< HEAD
-          - docker-image-name: pytorch-linux-bionic-cuda12.1-cudnn8-py3-gcc9
-          - docker-image-name: pytorch-linux-bionic-cuda12.1-cudnn8-py3-gcc9-inductor-benchmarks
-          - docker-image-name: pytorch-linux-bionic-cuda11.8-cudnn8-py3-gcc9
-          - docker-image-name: pytorch-linux-bionic-cuda11.8-cudnn8-py3-gcc7
-          - docker-image-name: pytorch-linux-bionic-cuda11.8-cudnn8-py3-gcc7-inductor-benchmarks
-          - docker-image-name: pytorch-linux-bionic-py3.8-clang9
-          - docker-image-name: pytorch-linux-bionic-py3.11-clang9
-=======
           - docker-image-name: pytorch-linux-focal-cuda12.1-cudnn8-py3-gcc9
           - docker-image-name: pytorch-linux-focal-cuda12.1-cudnn8-py3-gcc9-inductor-benchmarks
           - docker-image-name: pytorch-linux-focal-cuda11.8-cudnn8-py3-gcc9
           - docker-image-name: pytorch-linux-focal-py3.8-clang10
           - docker-image-name: pytorch-linux-focal-py3.11-clang10
->>>>>>> 3577ae3e
           - docker-image-name: pytorch-linux-focal-rocm-n-1-py3
           - docker-image-name: pytorch-linux-focal-rocm-n-py3
           - docker-image-name: pytorch-linux-jammy-cuda11.8-cudnn8-py3.8-clang12
           - docker-image-name: pytorch-linux-focal-py3-clang7-android-ndk-r19c
-<<<<<<< HEAD
-          - docker-image-name: pytorch-linux-focal-py3.8-gcc7
-          - docker-image-name: pytorch-linux-focal-py3.8-gcc7-inductor-benchmarks
-          - docker-image-name: pytorch-linux-focal-py3-clang7-asan
-=======
           - docker-image-name: pytorch-linux-jammy-py3.8-gcc11
           - docker-image-name: pytorch-linux-jammy-py3.8-gcc11-inductor-benchmarks
           - docker-image-name: pytorch-linux-jammy-py3-clang12-asan
->>>>>>> 3577ae3e
           - docker-image-name: pytorch-linux-focal-py3-clang10-onnx
           - docker-image-name: pytorch-linux-focal-linter
     env:
@@ -83,12 +67,11 @@
 
       - name: Build docker image
         id: build-docker-image
-        uses: ./.github/actions/calculate-docker-image
+        uses: pytorch/test-infra/.github/actions/calculate-docker-image@main
         with:
           docker-image-name: ${{ matrix.docker-image-name }}
           always-rebuild: true
-          skip_push: false
-          force_push: true
+          push: true
 
       - name: Pull docker image
         uses: pytorch/test-infra/.github/actions/pull-docker-image@main
@@ -122,5 +105,4 @@
 
       - name: Teardown Linux
         uses: pytorch/test-infra/.github/actions/teardown-linux@main
-
         if: always()