--- conflicted
+++ resolved
@@ -366,14 +366,9 @@
   // Implementations of this interface need to call this to setup
   // appropriate logging etc.
   void init();
-<<<<<<< HEAD
   void emitCollectiveStart(const Work& work);
   void emitCollectiveEnd(const Work& work);
-  // Optional sequence number structure for matching collectives.
-  c10::optional<c10d::SequenceNum> sequenceNum_ = c10::nullopt;
-=======
-
->>>>>>> 2b7c24d2
+
   const int rank_;
   const int size_;
   // Debug level setting. It is parsed once when ProcessGroup is constructed and
