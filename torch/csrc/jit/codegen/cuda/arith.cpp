--- conflicted
+++ resolved
@@ -325,14 +325,10 @@
 
 } // namespace
 
-<<<<<<< HEAD
-TORCH_CUDA_API Val* binaryOp(BinaryOpType type, Val* v1, Val* v2) {
+TORCH_CUDA_CU_API Val* binaryOp(BinaryOpType type, Val* v1, Val* v2) {
   const auto out_dtype = getOutputType(type, v1, v2);
   const auto out_vtype =
       promote_type(v1->getValType().value(), v2->getValType().value());
-=======
-TORCH_CUDA_CU_API Val* binaryOp(BinaryOpType type, Val* v1, Val* v2) {
->>>>>>> f7b339d1
   auto vals = maybeBroadcast({v1, v2});
   Val* out = nullptr;
   if (out_vtype == ValType::TensorView) {
