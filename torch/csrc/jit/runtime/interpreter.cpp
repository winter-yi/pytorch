--- conflicted
+++ resolved
@@ -50,17 +50,8 @@
     false,
     "enable rethrowing caught exception");
 
-<<<<<<< HEAD
-C10_DEFINE_bool(
-    torch_jit_enable_expanded_stacks,
-    false,
-    "When true we will attemps to pre-expand node stacks and cache expanded stacks.");
-
-namespace torch::jit {
-=======
 namespace torch {
 namespace jit {
->>>>>>> 5c42a797
 
 using CodeImpl = interpreter::CodeImpl;
 
