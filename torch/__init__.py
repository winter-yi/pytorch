--- conflicted
+++ resolved
@@ -16,8 +16,6 @@
 import textwrap
 import ctypes
 import inspect
-if sys.version_info < (3,):
-    raise Exception("Python 2 has reached end-of-life and is no longer supported by PyTorch.")
 
 # multipy/deploy is setting this import before importing torch, this is the most
 # reliable way we have to detect if we're running within deploy.
@@ -164,7 +162,7 @@
 
 
 # See Note [Global dependencies]
-def _load_global_deps():
+def _load_global_deps() -> None:
     if _running_with_deploy() or platform.system() == 'Windows':
         return
 
@@ -418,7 +416,7 @@
     if isinstance(a, SymInt):
         return a
     elif isinstance(a, SymFloat):
-        return math.floor(a) if a >= 0 else math.ceil(a)  # type: ignore[arg-type]
+        return math.floor(a) if a >= 0 else math.ceil(a)  # type: ignore[arg-type, call-overload]
     return py_int(a)  # type: ignore[operator]
 
 def sym_max(a, b):
@@ -662,7 +660,7 @@
     """
     _C._set_default_dtype(d)
 
-def use_deterministic_algorithms(mode, *, warn_only=False):
+def use_deterministic_algorithms(mode: builtins.bool, *, warn_only: builtins.bool = False) -> None:
     r""" Sets whether PyTorch operations must use "deterministic"
     algorithms. That is, algorithms which, given the same input, and when
     run on the same software and hardware, always produce the same output.
@@ -744,7 +742,8 @@
         * :func:`torch.Tensor.put_` when ``accumulate=False``
         * :func:`torch.Tensor.put_` when ``accumulate=True`` and called on a CUDA tensor
         * :func:`torch.histc` when called on a CUDA tensor
-        * :func:`torch.bincount` when called on a CUDA tensor
+        * :func:`torch.bincount` when called on a CUDA tensor and ``weights``
+          tensor is given
         * :func:`torch.kthvalue` with called on a CUDA tensor
         * :func:`torch.median` with indices output when called on a CUDA tensor
         * :func:`torch.nn.functional.grid_sample` when attempting to differentiate a CUDA tensor
@@ -801,13 +800,13 @@
     """
     _C._set_deterministic_algorithms(mode, warn_only=warn_only)
 
-def are_deterministic_algorithms_enabled():
+def are_deterministic_algorithms_enabled() -> builtins.bool:
     r"""Returns True if the global deterministic flag is turned on. Refer to
     :func:`torch.use_deterministic_algorithms` documentation for more details.
     """
     return _C._get_deterministic_algorithms()
 
-def is_deterministic_algorithms_warn_only_enabled():
+def is_deterministic_algorithms_warn_only_enabled() -> builtins.bool:
     r"""Returns True if the global deterministic flag is set to warn only.
     Refer to :func:`torch.use_deterministic_algorithms` documentation for more
     details.
@@ -876,7 +875,7 @@
     """
     return _C._get_float32_matmul_precision()
 
-def set_float32_matmul_precision(precision):
+def set_float32_matmul_precision(precision: str) -> None:
     r"""Sets the internal precision of float32 matrix multiplications.
 
     Running float32 matrix multiplications in lower precision may significantly increase
@@ -921,7 +920,7 @@
     """
     _C._set_float32_matmul_precision(precision)
 
-def set_warn_always(b):
+def set_warn_always(b: builtins.bool) -> None:
     r"""When this flag is False (default) then some PyTorch warnings may only
     appear once per process. This helps avoid excessive warning information.
     Setting it to True causes these warnings to always appear, which may be
@@ -933,7 +932,7 @@
     """
     _C._set_warnAlways(b)
 
-def is_warn_always_enabled():
+def is_warn_always_enabled() -> builtins.bool:
     r"""Returns True if the global warn_always flag is turned on. Refer to
     :func:`torch.set_warn_always` documentation for more details.
     """
@@ -1321,7 +1320,7 @@
     # Some type signatures pulled in from _VariableFunctions here clash with
     # signatures already imported. For now these clashes are ignored; see
     # PR #43339 for details.
-    from torch._C._VariableFunctions import *  # type: ignore[misc] # noqa: F403
+    from torch._C._VariableFunctions import *  # type: ignore[assignment, misc] # noqa: F403
     # Fixup segment_reduce visibility
     _segment_reduce = segment_reduce
     del segment_reduce
@@ -1441,7 +1440,7 @@
 del _torch_docs, _tensor_docs, _storage_docs
 
 
-def compiled_with_cxx11_abi():
+def compiled_with_cxx11_abi() -> builtins.bool:
     r"""Returns whether PyTorch was built with _GLIBCXX_USE_CXX11_ABI=1"""
     return _C._GLIBCXX_USE_CXX11_ABI
 
@@ -1547,6 +1546,10 @@
         from torch._inductor.compile_fx import compile_fx
 
         return compile_fx(model_, inputs_, config_patches=self.config)
+
+    def get_compiler_config(self):
+        from torch._inductor.compile_fx import get_patched_config_dict
+        return get_patched_config_dict(config_patches=self.config)
 
     def reset(self):
         from torch._inductor import config
@@ -1586,7 +1589,7 @@
 
 def compile(model: Optional[Callable] = None, *,
             fullgraph: builtins.bool = False,
-            dynamic: builtins.bool = False,
+            dynamic: Optional[builtins.bool] = None,
             backend: Union[str, Callable] = "inductor",
             mode: Union[str, None] = None,
             options: Optional[Dict[str, Union[str, builtins.int, builtins.bool]]] = None,
@@ -1608,12 +1611,13 @@
     Args:
        model (Callable): Module/function to optimize
        fullgraph (bool): Whether it is ok to break model into several subgraphs
-       dynamic (bool): Use dynamic shape tracing.  When this is True, we will up-front attempt
+       dynamic (bool or None): Use dynamic shape tracing.  When this is True, we will up-front attempt
         to generate a kernel that is as dynamic as possible to avoid recompilations when
         sizes change.  This may not always work as some operations/optimizations will
         force specialization; use TORCH_LOGS=dynamic to debug overspecialization.
-        In particular, if you use "reduce-overhead", this will force sizes to be static
-        even with dynamic=True.
+        When this is False, we will NEVER generate dynamic kernels, we will always specialize.
+        By default (None), we automatically detect if dynamism has occurred and compile a more
+        dynamic kernel upon recompile.
        backend (str or Callable): backend to be used
 
         - "inductor" is the default backend, which is a good balance between performance and overhead
@@ -1623,12 +1627,8 @@
         - Experimental or debug in-tree backends can be seen with `torch._dynamo.list_backends(None)`
 
         - To register an out-of-tree custom backend: https://pytorch.org/docs/main/compile/custom-backends.html
-<<<<<<< HEAD
-       mode (str): Can be either "default", "reduce-overhead" or "max-autotune"
-=======
        mode (str): Can be either "default", "reduce-overhead", "max-autotune" or "max-autotune-no-cudagraphs"
 
->>>>>>> 3577ae3e
         - "default" is the default mode, which is a good balance between performance and overhead
 
         - "reduce-overhead" is a mode that reduces the overhead of python with CUDA graphs,
@@ -1639,7 +1639,10 @@
           There are other circumstances where CUDA graphs are not applicable; use TORCH_LOG=perf_hints
           to debug.
 
-        - "max-autotune" is a mode that that leverages Triton based matrix multiplications and convolutions
+        - "max-autotune" is a mode that leverages Triton based matrix multiplications and convolutions
+          It enables CUDA graphs by default.
+
+        - "max-autotune-no-cudagraphs" is a mode similar to "max-autotune" but without CUDA graphs
 
         - To see the exact configs that each mode sets you can call `torch._inductor.list_mode_options()`
 
@@ -1749,7 +1752,7 @@
 if not _running_with_deploy():
     from torch import compiler as compiler
 
-    class _TritonLibrary(object):
+    class _TritonLibrary:
         lib = torch.library.Library("triton", "DEF")
         ops_table: Dict[Tuple[str, str], Callable] = {}
 
@@ -1977,6 +1980,14 @@
     "has_mkldnn": torch.backends.mkldnn.is_available,
 }
 
+if TYPE_CHECKING:
+    # Import the following modules during type checking to enable code intelligence features,
+    # such as auto-completion in tools like pylance, even when these modules are not explicitly
+    # imported in user code.
+    from torch import _dynamo as _dynamo
+    from torch import _inductor as _inductor
+    from torch import onnx as onnx
+
 _lazy_modules = {
     "_dynamo",
     "_inductor",
