--- conflicted
+++ resolved
@@ -1414,22 +1414,6 @@
             with self._inside_ddp_forward():
                 return self.module(*inputs, **kwargs)
 
-<<<<<<< HEAD
-    def _pre_forward(self):
-        if torch.is_grad_enabled() and self.require_backward_grad_sync:
-            assert self.logger is not None
-            self.logger.set_runtime_stats_and_log()
-            self.num_iterations += 1
-            self.reducer.prepare_for_forward()
-
-        # Notify the join context that this process has not joined, if
-        # needed
-        work = Join.notify_join_context(self)
-        if work:
-            self.reducer._set_forward_pass_work_handle(
-                work, self._divide_by_initial_world_size  # type: ignore[arg-type]
-            )
-=======
     def _clear_grad_buffer(self):
         # Making param.grad points to the grad buffers before backward is based on the
         # assumption that the grad accumulation is done in place in autograd engine,
@@ -1451,48 +1435,20 @@
             if all_param_grad_none:
                 self._delay_grad_buffer.zero_()
 
-    def forward(self, *inputs, **kwargs):
-        with torch.autograd.profiler.record_function("DistributedDataParallel.forward"):
-            if self._delay_all_reduce_all_params:
-                output = self.module.forward(*inputs, **kwargs)
-                self._clear_grad_buffer()
-                return output
-
-            if torch.is_grad_enabled() and self.require_backward_grad_sync:
-                assert self.logger is not None
-                self.logger.set_runtime_stats_and_log()
-                self.num_iterations += 1
-                self.reducer.prepare_for_forward()
-
-            # Notify the join context that this process has not joined, if
-            # needed
-            work = Join.notify_join_context(self)
-            if work:
-                self.reducer._set_forward_pass_work_handle(
-                    work, self._divide_by_initial_world_size  # type: ignore[arg-type]
-                )
-
-            # Calling _rebuild_buckets before forward compuation,
-            # It may allocate new buckets before deallocating old buckets
-            # inside _rebuild_buckets. To save peak memory usage,
-            # call _rebuild_buckets before the peak memory usage increases
-            # during forward computation.
-            # This should be called only once during whole training period.
-            if torch.is_grad_enabled() and self.reducer._rebuild_buckets():
-                logger.info("Reducer buckets have been rebuilt in this iteration.")
-                self._has_rebuilt_buckets = True
-
-            # sync params according to location (before/after forward) user
-            # specified as part of hook, if hook was specified.
-            if self._check_sync_bufs_pre_fwd():
-                self._sync_buffers()
-
-            if self._join_config.enable:
-                # Notify joined ranks whether they should sync in backwards pass or not.
-                self._check_global_requires_backward_grad_sync(is_joined_rank=False)
-
-            output = self._run_ddp_forward(*inputs, **kwargs)
->>>>>>> 8882f0e4
+    def _pre_forward(self):
+        if torch.is_grad_enabled() and self.require_backward_grad_sync:
+            assert self.logger is not None
+            self.logger.set_runtime_stats_and_log()
+            self.num_iterations += 1
+            self.reducer.prepare_for_forward()
+
+        # Notify the join context that this process has not joined, if
+        # needed
+        work = Join.notify_join_context(self)
+        if work:
+            self.reducer._set_forward_pass_work_handle(
+                work, self._divide_by_initial_world_size  # type: ignore[arg-type]
+            )
 
         # Calling _rebuild_buckets before forward compuation,
         # It may allocate new buckets before deallocating old buckets
@@ -1581,6 +1537,11 @@
 
     def forward(self, *inputs, **kwargs):
         with torch.autograd.profiler.record_function("DistributedDataParallel.forward"):
+            if self._delay_all_reduce_all_params:
+                output = self.module.forward(*inputs, **kwargs)
+                self._clear_grad_buffer()
+                return output
+
             self._pre_forward()
             output = self._run_ddp_forward(*inputs, **kwargs)
             return self._post_forward(output)
@@ -2158,10 +2119,7 @@
                 "Communication hook: return annotation should be torch.futures.Future[torch.Tensor].",
             )
 
-        if hook.__name__ in [
-            "bf16_compress_hook",
-            "bf16_compress_wrapper_hook",
-        ] and (
+        if hook.__name__ in ["bf16_compress_hook", "bf16_compress_wrapper_hook"] and (
             (torch.version.cuda is None and torch.version.hip is None)
             or (
                 torch.version.cuda is not None
