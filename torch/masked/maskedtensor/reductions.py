--- conflicted
+++ resolved
@@ -88,11 +88,7 @@
                 "In the case that the semantics for the operator are not trivial, it would be appreciated "
                 "to also include a proposal for the semantics."
             )
-<<<<<<< HEAD
-            warnings.warn(msg, stacklevel=2)
-=======
             warnings.warn(msg, stacklevel=TO_BE_DETERMINED)
->>>>>>> fff02e67
             return NotImplemented
         if not is_masked_tensor(self):
             raise TypeError("Input to reduce_dim must be a MaskedTensor")
