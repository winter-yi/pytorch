from ._ops import OpOverload
from typing import Any, Optional, Set, List
import traceback
import torch
import weakref

__all__ = [
    'Library',
    'impl',
    'define',
    'fallthrough_kernel',
    'impl_abstract',
    'get_ctx',
]

# Set containing the combination of (namespace, operator, DispatchKey) for which a new kernel has been registered
# The keys in the set are of the form `namespace + "/" + op_name + "/" + dispatch_key`.
# This set is maintained to ensure that two libraries don't try to override the exact same functionality to avoid
# libraries calling into kernels not intended to be called.
_impls: Set[str] = set()

# prim is reserved by TorchScript interpreter
_reserved_namespaces = ['prim']

def fallthrough_kernel():
    """
    A dummy function to pass to ``Library.impl`` in order to register a fallthrough.
    """
    raise NotImplementedError("fallthrough_kernel() should never be called.")

class Library:
    """
    A class to create libraries that can be used to register new operators or
    override operators in existing libraries from Python.
    A user can optionally pass in a dispatch keyname if they only want to register
    kernels corresponding to only one specific dispatch key.

    To create a library to override operators in an existing library (with name ns), set the kind to "IMPL".
    To create a new library (with name ns) to register new operators, set the kind to "DEF".
    To create a fragment of a possibly existing library to register operators (and bypass
    the limitation that there is only one library for a given namespace), set the kind to
    "FRAGMENT".

    Args:
        ns: library name
        kind: "DEF", "IMPL" (default: "IMPL"), "FRAGMENT"
        dispatch_key: PyTorch dispatch key (default: "")
    """
    def __init__(self, ns, kind, dispatch_key=""):
        if kind not in ('IMPL', 'DEF', 'FRAGMENT'):
            raise ValueError("Unsupported kind: ", kind)

        if ns in _reserved_namespaces and (kind == "DEF" or kind == 'FRAGMENT'):
            raise ValueError(ns, " is a reserved namespace. Please try creating a library with another name.")

        frame = traceback.extract_stack(limit=3)[0]
        filename, lineno = frame.filename, frame.lineno
        self.m: Optional[Any] = torch._C._dispatch_library(kind, ns, dispatch_key, filename, lineno)
        self.ns = ns
        self._op_impls: Set[str] = set()
        self._registration_handles: List["torch._library.utils.RegistrationHandle"] = []
        self.kind = kind
        self.dispatch_key = dispatch_key
        # Use a finalizer to setup the "destructor" instead of __del__.
        # Python __del__ can lead to weird things (globals and locals may already
        # be gone when __del__ actually gets called!). finalizers help the
        # situation because it lets us capture references and keeps them alive
        weakref.finalize(self, _del_library, _impls, self._op_impls, self._registration_handles)

    def __repr__(self):
        return f"Library(kind={self.kind}, ns={self.ns}, dispatch_key={self.dispatch_key})>"

    def define(self, schema, alias_analysis=""):
        r'''Defines a new operator and its semantics in the ns namespace.

        Args:
            schema: function schema to define a new operator.
            alias_analysis (optional): Indicates if the aliasing properties of the operator arguments can be
                                       inferred from the schema (default behavior) or not ("CONSERVATIVE").
        Returns:
            name of the operator as inferred from the schema.

        Example::
            >>> # xdoctest: +REQUIRES(env:TORCH_DOCTEST_LIBRARY)
            >>> my_lib = Library("foo", "DEF")
            >>> my_lib.define("sum(Tensor self) -> Tensor")
        '''
        # This is added because we also want to disallow PURE_FUNCTION alias analysis which is a valid
        # AliasAnalysis type in C++
        if alias_analysis not in ["", "FROM_SCHEMA", "CONSERVATIVE"]:
            raise RuntimeError(f"Invalid alias_analysis type {alias_analysis}")
        assert self.m is not None
        return self.m.define(schema, alias_analysis)

    def impl(self, op_name, fn, dispatch_key=''):
        r'''Registers the function implementation for an operator defined in the library.

        Args:
            op_name: operator name (along with the overload) or OpOverload object.
            fn: function that's the operator implementation for the input dispatch key or :func:`~fallthrough_kernel`
                to register a fallthrough.
            dispatch_key: dispatch key that the input function should be registered for. By default, it uses
                          the dispatch key that the library was created with.

        Example::
            >>> my_lib = Library("aten", "IMPL")
            >>> def div_cpu(self, other):
            >>>     return self * (1 / other)
            >>> my_lib.impl("div.Tensor", div_cpu, "CPU")
        '''
        if not callable(fn):
            raise TypeError(f"Input function is required to be a callable but found type {type(fn)}")
        if dispatch_key == '':
            dispatch_key = self.dispatch_key

        if isinstance(op_name, str):
            name = op_name
        elif isinstance(op_name, OpOverload):
            name = op_name._schema.name
            overload_name = op_name._schema.overload_name
            if overload_name != '':
                name = name + '.' + overload_name
        else:
            raise RuntimeError("impl should be passed either a name or an OpOverload object as the first argument")

        key = self.ns + "/" + name.split("::")[-1] + "/" + dispatch_key
        if key in _impls:
            # TODO: in future, add more info about where the existing function is registered (this info is
            # today already returned by the C++ warning when impl is called but we error out before that)
            raise RuntimeError("This is not allowed since there's already a kernel registered from python overriding {}"
                               "'s behavior for {} dispatch key and {} namespace.".
                               format(name.split("::")[-1], dispatch_key, self.ns))

        if dispatch_key == "Meta":
            dispatcher_op_name = name
            if '::' not in dispatcher_op_name:
                dispatcher_op_name = f'{self.ns}::{dispatcher_op_name}'

            # Internally, we shouldn't be registering meta kernels for any operators that
            # have CompositeImplicitAutograd kernels.
            # Instead, we should be letting those decompositions run, and writing meta kernels
            # only for the base operators.
            if torch._C._dispatch_has_kernel_for_dispatch_key(dispatcher_op_name, "CompositeImplicitAutograd"):
                raise RuntimeError(
                    f"We should not register a meta kernel directly to the operator '{name}',"
                    " because it has a CompositeImplicitAutograd kernel in core."
                    " Instead we should let the operator decompose, and ensure that we have meta kernels"
                    " for the base ops that it decomposes into.")

        assert self.m is not None
        self.m.impl(name, dispatch_key if dispatch_key != "" else "CompositeImplicitAutograd", fn)

        _impls.add(key)
        self._op_impls.add(key)

    def _destroy(self):
        self.m = None
        for handle in self._registration_handles:
            handle.destroy()
        self._registration_handles.clear()


def _del_library(captured_impls, op_impls, registration_handles):
    captured_impls -= op_impls
    for handle in registration_handles:
        handle.destroy()


# decorator to register python functions for library ops
# Note: this decorator API should remain consistent with `Library.impl` API
def impl(lib, name, dispatch_key=""):
    def wrap(f):
        lib.impl(name, f, dispatch_key)
        return f
    return wrap


def define(lib, schema, alias_analysis=""):
    def wrap(f):
        name = lib.define(schema, alias_analysis)
        lib.impl(name, f)
        return f
    return wrap


def impl_abstract(name, func=None, *, lib=None, _stacklevel=1):
    r"""Register an abstract implementation for this operator.

    An "abstract implementation" specifies the behavior of this operator on
    Tensors that carry no data. Given some input Tensors with certain properties
    (sizes/strides/storage_offset/device), it specifies what the properties of
    the output Tensors are.

    The abstract implementation has the same signature as the operator.
    It is run for both FakeTensors and meta tensors. To write an abstract
    implementation, assume that all Tensor inputs to the operator are
    regular CPU/CUDA/Meta tensors, but they do not have storage, and
    you are trying to return regular CPU/CUDA/Meta tensor(s) as output.
    The abstract implementation must consist of only PyTorch operations
    (and may not directly access the storage or data of any input or
    intermediate Tensors).

    This API may be used as a decorator (see examples).

    For a detailed guide on custom ops, please see
    https://docs.google.com/document/d/1W--T6wz8IY8fOI0Vm8BF44PdBgs283QvpelJZWieQWQ/edit

    Examples::
        >>> import torch
        >>> import numpy as np
        >>> from torch import Tensor
        >>>
        >>> # Example 1: an operator without data-dependent output shape
<<<<<<< HEAD
        >>> lib = torch.library.Library("mylibrary", "FRAGMENT")
        >>> lib.define("mylibrary::custom_linear(Tensor x, Tensor weight, Tensor bias)"
        >>>
        >>> @torch.library.impl_abstract("mylibrary::custom_linear"):
=======
        >>> lib = torch.library.Library("mylib", "FRAGMENT")
        >>> lib.define("mylib::custom_linear(Tensor x, Tensor weight, Tensor bias) -> Tensor")
        >>>
        >>> @torch.library.impl_abstract("mylib::custom_linear")
>>>>>>> 371d8ba5
        >>> def custom_linear_abstract(x, weight):
        >>>     assert x.dim() == 2
        >>>     assert weight.dim() == 2
        >>>     assert bias.dim() == 1
        >>>     assert x.shape[1] == weight.shape[1]
        >>>     assert weight.shape[0] == bias.shape[0]
        >>>     assert x.device == weight.device
        >>>
        >>>     return (x @ weight.t()) + bias
        >>>
        >>> # Example 2: an operator with data-dependent output shape
<<<<<<< HEAD
        >>> lib = torch.library.Library("mylibrary", "FRAGMENT")
        >>> lib.define("mylibrary::custom_nonzero(Tensor x) -> Tensor"
        >>>
        >>> @torch.library.impl_abstract("mylibrary::custom_nonzero"):
=======
        >>> lib = torch.library.Library("mylib", "FRAGMENT")
        >>> lib.define("mylib::custom_nonzero(Tensor x) -> Tensor")
        >>>
        >>> @torch.library.impl_abstract("mylib::custom_nonzero")
>>>>>>> 371d8ba5
        >>> def custom_nonzero_abstract(x):
        >>>     # Number of nonzero-elements is data-dependent.
        >>>     # Since we cannot peek at the data in an abstract impl,
        >>>     # we use the ctx object to construct a new symint that
        >>>     # represents the data-dependent size.
        >>>     ctx = torch.library.get_ctx()
        >>>     nnz = ctx.new_dynamic_size()
        >>>     shape = [x.dim(), nnz]
        >>>     result = x.new_empty(shape, dtype=torch.long)
        >>>     return result
        >>>
        >>> @torch.library.impl(lib, "custom_nonzero", "CPU")
        >>> def custom_nonzero_cpu(x):
        >>>     x_np = to_numpy(x)
        >>>     res = np.stack(np.nonzero(x_np), axis=1)
        >>>     # unbacked symbolic ints in PyTorch must be >= 2, so we
        >>>     # constrain the range to at least 2
        >>>     if res.shape[0] <= 1:
        >>>         raise RuntimeError("not supported")
        >>>     return torch.tensor(res, device=x.device)

    """

    source = torch._library.utils.get_source(_stacklevel + 1)

    def inner(func):
        entry = torch._library.simple_registry.singleton.find(name)
        handle = entry.abstract_impl.register(func, source)
        if lib is not None:
            lib._registration_handles.append(handle)
        return func

    if func is None:
        return inner
    return inner(func)


# NOTE [ctx inside the fake implementation]
# If a user has an operator with data-dependent output shape, then when writing
# a fake implementation they must query the current ctx and use methods on the
# ctx to construct a new unbacked symint.
#
# This is done via us setting the global_ctx_getter function every time a fake
# implementation is invoked.
def get_ctx() -> "torch._library.abstract_impl.AbstractImplCtx":
    """get_ctx() returns the current AbstractImplCtx object.

    Calling ``get_ctx()`` is only valid inside of an abstract impl.
    """
    return torch._library.abstract_impl.global_ctx_getter()<|MERGE_RESOLUTION|>--- conflicted
+++ resolved
@@ -211,17 +211,10 @@
         >>> from torch import Tensor
         >>>
         >>> # Example 1: an operator without data-dependent output shape
-<<<<<<< HEAD
-        >>> lib = torch.library.Library("mylibrary", "FRAGMENT")
-        >>> lib.define("mylibrary::custom_linear(Tensor x, Tensor weight, Tensor bias)"
-        >>>
-        >>> @torch.library.impl_abstract("mylibrary::custom_linear"):
-=======
         >>> lib = torch.library.Library("mylib", "FRAGMENT")
         >>> lib.define("mylib::custom_linear(Tensor x, Tensor weight, Tensor bias) -> Tensor")
         >>>
         >>> @torch.library.impl_abstract("mylib::custom_linear")
->>>>>>> 371d8ba5
         >>> def custom_linear_abstract(x, weight):
         >>>     assert x.dim() == 2
         >>>     assert weight.dim() == 2
@@ -233,17 +226,10 @@
         >>>     return (x @ weight.t()) + bias
         >>>
         >>> # Example 2: an operator with data-dependent output shape
-<<<<<<< HEAD
-        >>> lib = torch.library.Library("mylibrary", "FRAGMENT")
-        >>> lib.define("mylibrary::custom_nonzero(Tensor x) -> Tensor"
-        >>>
-        >>> @torch.library.impl_abstract("mylibrary::custom_nonzero"):
-=======
         >>> lib = torch.library.Library("mylib", "FRAGMENT")
         >>> lib.define("mylib::custom_nonzero(Tensor x) -> Tensor")
         >>>
         >>> @torch.library.impl_abstract("mylib::custom_nonzero")
->>>>>>> 371d8ba5
         >>> def custom_nonzero_abstract(x):
         >>>     # Number of nonzero-elements is data-dependent.
         >>>     # Since we cannot peek at the data in an abstract impl,
@@ -251,18 +237,14 @@
         >>>     # represents the data-dependent size.
         >>>     ctx = torch.library.get_ctx()
         >>>     nnz = ctx.new_dynamic_size()
-        >>>     shape = [x.dim(), nnz]
-        >>>     result = x.new_empty(shape, dtype=torch.long)
+        >>>     shape = [nnz, x.dim()]
+        >>>     result = x.new_empty(shape, dtype=torch.int64)
         >>>     return result
         >>>
         >>> @torch.library.impl(lib, "custom_nonzero", "CPU")
         >>> def custom_nonzero_cpu(x):
-        >>>     x_np = to_numpy(x)
+        >>>     x_np = x.numpy()
         >>>     res = np.stack(np.nonzero(x_np), axis=1)
-        >>>     # unbacked symbolic ints in PyTorch must be >= 2, so we
-        >>>     # constrain the range to at least 2
-        >>>     if res.shape[0] <= 1:
-        >>>         raise RuntimeError("not supported")
         >>>     return torch.tensor(res, device=x.device)
 
     """
