--- conflicted
+++ resolved
@@ -122,14 +122,7 @@
     atol: float,
     check_shape: bool,
     check_dtype: bool,
-<<<<<<< HEAD
     flatten: bool,
-):
-    if flatten:
-        pt_outs, _ = torch.jit._flatten(pt_outs)
-    else:
-        pt_outs = _inline_flatten_list([pt_outs], [])
-=======
     acceptable_error_percentage: Optional[float],
 ):
     """
@@ -140,6 +133,10 @@
         pt_outs: outputs from PyTorch.
         rtol (float, optional): relative tolerance in comparison between ONNX and PyTorch outputs.
         atol (float, optional): absolute tolerance in comparison between ONNX and PyTorch outputs.
+        flatten (bool, optional): Default True. If True, ignore None type in
+            torch output, which is usually the case with tracing. Set this to False if
+            the 'output' should keep None type, which is usually the case with exporting
+            ScriptModules.
         acceptable_error_percentage (float, optional): acceptable percentage of element mismatches in comparison.
             It should be a float of value between 0.0 and 1.0.
 
@@ -148,8 +145,11 @@
             equal up to specified precision.
         ValueError: if arguments provided are invalid.
     """
-    pt_outs, _ = torch.jit._flatten(pt_outs)
->>>>>>> b99f972e
+    if flatten:
+        # torch.jit._flatten filters None type
+        pt_outs, _ = torch.jit._flatten(pt_outs)
+    else:
+        pt_outs = _inline_flatten_list([pt_outs], [])
     pt_outs = _unpack_to_numpy(pt_outs, cast_onnx_accepted=False)
     ort_outs = _inline_flatten_list(ort_outs, [])
     assert len(ort_outs) == len(
@@ -312,17 +312,14 @@
         ort_outs = _run_ort(ort_session, ort_inputs)
 
         _compare_ort_pytorch_outputs(
-<<<<<<< HEAD
-            ort_outs, pt_outs, rtol, atol, check_shape, check_dtype, flatten
-=======
             ort_outs,
             pt_outs,
             rtol,
             atol,
             check_shape,
             check_dtype,
-            accetable_error_persentage,
->>>>>>> b99f972e
+            flatten,
+            accetable_error_persentage
         )
 
     compare_ort_pytorch_model_with_input(input_args, input_kwargs)
@@ -633,9 +630,10 @@
             model, supplying all inputs will cause an error on unexpected inputs.
             This parameter tells the verifier which inputs to pass into the ONNX model.
         flatten (bool, optional): Default True. If True, unpack nested list/tuple/dict
-            inputs into a flattened list of Tensors for ONNX. Set this to False if nested
-            structures are to be preserved for ONNX, which is usually the case with
-            exporting ScriptModules.
+            'inputs' into a flattened list of Tensors for ONNX, and ignore None type in
+            torch output, which is usually the case with tracing. Set this to False if
+            nested structures are to be preserved for ONNX, and the 'output' should keep
+            None type, which is usually the case with exporting ScriptModules.
         check_shape (bool, optional): Default True. If True, check the shapes between
             PyTorch and ONNX Runtime outputs are exactly the same. Set this to False to allow
             output shape broadcasting.
