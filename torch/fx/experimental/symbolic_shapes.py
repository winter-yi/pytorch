import torch
from typing import Set, Dict, List, Type, Optional, cast, Union
import sys
import itertools
import operator
import math
import functools
import threading
from contextlib import contextmanager
from functools import lru_cache
import traceback
import collections
import textwrap
import logging

# NB: The sym_* functions are used via getattr() and must be imported here.
<<<<<<< HEAD
from torch import SymInt, SymFloat, SymBool, sym_not, sym_float, sym_int, sym_max, sym_min  # noqa: F401
=======
from torch import SymInt, SymFloat, sym_float, sym_int, sym_max, sym_min  # noqa: F401
>>>>>>> dc1c0f78
from torch._guards import ShapeGuard, Source

SymTypes = (SymInt, SymFloat, SymBool)

log = logging.getLogger(__name__)

try:
    import sympy  # type: ignore[import]
    from sympy.printing.precedence import precedence  # type: ignore[import] # noqa: F401
    from sympy.printing.str import StrPrinter  # type: ignore[import]
    HAS_SYMPY = True
except ImportError:
    HAS_SYMPY = False

aten = torch._ops.ops.aten  # type: ignore[has-type]

__all__ = [
    "has_symbolic_sizes_strides", "create_contiguous", "ShapeEnv",
    "SymDispatchMode", "FloorDiv", "guard_int", "wrap_node",
]

SYM_FUNCTION_MODE = None

# We don't bother with the metaclass as all of the dispatching logic happens
# entirely from Python
#
# Didn't bother with ancestors for now, unlikely to have multiple modes for
# symints right now


# SymDispatchMode gets invoked whenever an operation is processed on
# a PySymInt.  When this occurs, you get called at __sym_dispatch__
# with the operation in question.  This is symmetric to TorchDispatchMode
# but with some caveats:
#
#   - In TorchDispatchMode, you get the same arguments as what a user
#     invoked your API with; e.g., if you call torch.ops.aten.foo(a, b),
#     you get (a, b) as args to your call.  In SymDispatchMode, if
#     you call a + b (where a and b are SymInts), you will get
#     (a.get_pyobj(), b.get_pyobj()) as your args (these are PySymInts)
#
#   - SymInt/PySymInt don't have FX proxy support (unlike, e.g., Tensor).
#     So you have to manually call Tracer/create_node to write into
#     the graph.  See ProxySymDispatchMode for an example
#
class SymDispatchMode:
    def __sym_dispatch__(self, func, types, args, kwargs):
        raise NotImplementedError()

    def __enter__(self):
        global SYM_FUNCTION_MODE
        old = SYM_FUNCTION_MODE
        if hasattr(self, "inner"):
            raise RuntimeError(f"{self} has already been used as a mode. Please use a fresh version")
        else:
            self.inner = old
        SYM_FUNCTION_MODE = self
        return self

    def __exit__(self, exc_type, exc_val, exc_tb):
        global SYM_FUNCTION_MODE
        SYM_FUNCTION_MODE = self.inner

def has_symbolic_sizes_strides(elem):
    return elem._has_symbolic_sizes_strides

def create_contiguous(shape):
    strides = [1]
    for dim in reversed(shape[:-1]):
        strides.append(dim * strides[-1])
    return list(reversed(strides))

def _handle_sym_dispatch(func, args, kwargs):
    global SYM_FUNCTION_MODE
    mode = SYM_FUNCTION_MODE
    assert mode
    SYM_FUNCTION_MODE = mode.inner
    try:
        # TODO: properly compute types
        types: List[Type] = []
        return mode.__sym_dispatch__(func, types, args, kwargs)
    finally:
        SYM_FUNCTION_MODE = mode

def guard_int(a):
    if isinstance(a, SymInt):
        return a.node.guard_int("", 0)  # NB: uses Python backtrace
    assert type(a) is int
    return a

# Drop in replacement for math.sqrt
def sym_sqrt(a):
    if hasattr(a, '__sym_sqrt__'):
        return a.__sym_sqrt__()
    return math.sqrt(a)

def to_node(self, num):
    if isinstance(num, SymTypes):
        return num.node
    elif type(num) is bool:
        return self.wrap_bool(num)
    elif type(num) is int:
        return self.wrap_int(num)
    elif type(num) is float:
        return self.wrap_float(num)
    else:
        # NotImplemented is important so that Python tries the
        # other magic method
        return NotImplemented

# Given a GraphModule, return all the FakeTensors for all the placeholders
def fx_placeholder_vals(gm):
    return [n.meta['val'] for n in gm.graph.nodes if n.op == "placeholder"]

# Given a GraphModule and arguments to run it with, evaluate that the guards
# for its associated ShapeEnv are satisfied by the passed arguments.  This
# WILL check for duck sizing.
def eval_guards(gm, *args):
    return gm.shape_env.evaluate_guards_for_args(fx_placeholder_vals(gm), args)

def bind_symbols(gm, *args):
    return gm.shape_env.bind_symbols(fx_placeholder_vals(gm), args)

# TODO: An incomplete list
# 1. Set variables to be equal when we do equality
# 2. Specialize on 0/1 when we do subtraction
class SymNode:
    """
    This is a type erased SymInt/SymFloat which we use to do actual operations.
    End users don't touch this.  Magic methods are NOT defined on this object.
    """
    def __init__(self, expr, shape_env, pytype, constant=None):
        self._expr = expr
        self.shape_env = shape_env
        self.pytype = pytype
        self.constant = constant

    @property
    def expr(self):
        self._update_expr()
        return self._expr

    def _update_expr(self):
        self._expr = self.shape_env.replace(self._expr)

    def is_int(self):
        return self.pytype is int

    def is_float(self):
        return self.pytype is float

    def is_bool(self):
        return self.pytype is bool

    def wrap_int(self, num):
        assert type(num) is int
        return SymNode(sympy.Integer(num), self.shape_env, int, constant=num)

    def wrap_float(self, num):
        assert type(num) is float
        return SymNode(sympy.Float(num), self.shape_env, float, constant=num)

    def wrap_bool(self, num):
        assert type(num) is bool
        return SymNode(sympy.true if num else sympy.false, self.shape_env, bool, constant=num)

    def clone(self):
        return self

    def str(self):
        return f"{self.expr}"

    def __str__(self):
        return self.str()

    def __repr__(self):
        return self.str()

    # These methods are metaprogrammed in below
    def sym_int(self) -> "SymNode":  # noqa: F811
        raise AssertionError("should have been overridden")

    def sym_float(self) -> "SymNode":  # noqa: F811
        raise AssertionError("should have been overridden")

    def or_(self, other) -> "SymNode":  # noqa: F811
        raise AssertionError("should have been overridden")

    def and_(self, other) -> "SymNode":  # noqa: F811
        raise AssertionError("should have been overridden")

    # Make C++ happy
    def sym_or(self, other):
        return self.or_(other)

    def sym_and(self, other):
        return self.and_(other)

    # Today we error on calling int on a symbolic shape, as this is a very accessible footgun.
    def int_(self):
        raise RuntimeError("Trying to extract a concrete int out of a symbolic int")

    # You can manually trigger a guard with this function
    def guard_int(self, file, line):
        # TODO: use the file/line for some useful diagnostic on why a
        # guard occurred
        return int(self.shape_env.evaluate_expr(self.expr))

    def guard_float(self, file, line):
        # TODO: use the file/line for some useful diagnostic on why a
        # guard occurred
        return float(self.shape_env.evaluate_expr(self.expr))

    def guard_bool(self, file, line):
        # TODO: use the file/line for some useful diagnostic on why a
        # guard occurred
        # TODO: why is the replace needed here?
        return bool(self.shape_env.evaluate_expr(self.shape_env.replace(self.expr)))

    def bool_(self):
        # TODO: why is the replace needed here?
        return bool(self.shape_env.evaluate_expr(self.shape_env.replace(self.expr)))


if HAS_SYMPY:
    class FloorDiv(sympy.Function):
        """
        We maintain this so that:
        1. We can use divisibility guards to simplify FloorDiv(a, b) to a / b.
        2. Printing out the expression is nicer (compared to say, representing a//b as (a - a % b) / b)
        """
        nargs = (2,)
        precedence = 50  # precedence of mul  # noqa: F811

        def _sympystr(self, printer):
            lhs = self.args[0]
            rhs = self.args[1]
            lhs_str = printer.parenthesize(lhs, self.precedence)
            rhs_str = printer.parenthesize(rhs, self.precedence)
            return f"{lhs_str}//{rhs_str}"

        @classmethod
        def eval(cls, base, divisor):
            if base == 0:
                return sympy.Integer(0)
            if divisor == 1:
                return base
            if isinstance(base, sympy.Integer) and isinstance(divisor, sympy.Integer):
                return base // divisor
            if isinstance(base, FloorDiv):
                return FloorDiv(base.args[0], base.args[1] * divisor)

            gcd = sympy.gcd(base, divisor)
            if gcd != 1:
                return FloorDiv(
                    sympy.simplify(base / gcd), sympy.simplify(divisor / gcd)
                )

    class IsNonOverlappingAndDenseIndicator(sympy.Function):
        is_integer = True

        @classmethod
        def eval(cls, *args):
            assert len(args) % 2 == 0
            if all(isinstance(a, sympy.Integer) for a in args):
                dim = len(args) // 2
                sizes = args[0:dim]
                strides = args[dim:]
                return int(eval_is_non_overlapping_and_dense(
                    [int(s) for s in sizes],
                    [int(s) for s in strides]
                ))
            return None

def safe_expand(r):
    if hasattr(r, 'expand'):
        return sympy.expand(r)
    else:
        return r

# Methods that have a `__foo__` as well as `__rfoo__`
reflectable_magic_methods = {
    'add': lambda a, b: a + b,
    'sub': lambda a, b: a - b,
    'mul': lambda a, b: a * b,
    'mod': lambda a, b: a % b,
    'pow': lambda a, b: a ** b,
    'and': lambda a, b: a & b,
    'or': lambda a, b: a | b,
    'truediv': lambda a, b: a / b,
    'floordiv': lambda a, b: FloorDiv(a, b),
}

magic_methods = {
    **reflectable_magic_methods,
    'sym_not': lambda a: ~a,
    'eq': lambda a, b: sympy.Eq(a, b),
    'ne': lambda a, b: sympy.Ne(a, b),
    'gt': lambda a, b: sympy.Gt(a, b),
    'lt': lambda a, b: sympy.Lt(a, b),
    'le': lambda a, b: sympy.Le(a, b),
    'ge': lambda a, b: sympy.Ge(a, b),
    'floor': lambda a: sympy.floor(a),
    'sym_float': lambda a: a,  # Cannot use sympy.Float(a) here, coz it expects python literals
    'ceil': lambda a: sympy.ceiling(a),
    'neg': lambda a: -a,
    'sym_min': lambda a, b: sympy.Min(a, b),
    'sym_max': lambda a, b: sympy.Max(a, b),
    'sym_sqrt': lambda a: sympy.sqrt(a),
}

sizes_strides_methods = {
    'is_non_overlapping_and_dense': lambda *args: IsNonOverlappingAndDenseIndicator(*args),
}

def eval_is_non_overlapping_and_dense(sizes, strides):
    dim = len(sizes)

    # Short-circuits for tensors of rank one, which are
    # non-overlapping and "dense" if their stride is one
    if dim == 1:
        return strides[0] == 1

    # Checks that there exists a permutation of the strides s.t. the tensor would be contiguous
    # Sorts (length, stride) pairs by stride
    lengths_and_strides = sorted(
        tuple(zip(sizes, strides)), key=operator.itemgetter(1)
    )

    expected_stride = 1
    for length, stride in lengths_and_strides:

        if length == 1:
            continue

        if stride != expected_stride:
            return False

        expected_stride *= length

    return True

def is_non_overlapping_and_dense(sizes, strides):
    base = None
    for s in itertools.chain(sizes, strides):
        if isinstance(s, SymInt):
            base = s
            break

    assert base is not None
    return wrap_node(base.node.is_non_overlapping_and_dense(
        [to_node(base.node, s) for s in sizes],
        [to_node(base.node, s) for s in strides],
    ))

unary_magic_methods = {
    'sym_float',
    'ceil',
    'floor',
    'neg',
    'sym_sqrt',
    'sym_not',
}

<<<<<<< HEAD
bool_magic_methods = {"and", "or", "sym_not"}

magic_methods_on_math = {"ceil", "floor"}
magic_methods_on_submodule = {"sym_float", "sym_sqrt", "sym_min", "sym_max", "sym_not"}
magic_methods_on_operator_with_trailing_underscore = {"and", "or"}
=======
magic_methods_on_math = {"ceil", "floor"}
magic_methods_on_submodule = {"sym_float", "sym_sqrt", "sym_min", "sym_max"}
>>>>>>> dc1c0f78

always_float_magic_methods = {"truediv", "sym_float", "sym_sqrt"}
always_int_magic_methods = {"ceil", "floor"}
always_bool_magic_methods = {"eq", "ne", "gt", "lt", "le", "ge", "and", "or", "sym_not", "is_non_overlapping_and_dense"}

def wrap_node(x):
    # TODO: let C++ also take advantage of this
    if isinstance(x, SymNode) and x.constant is not None:
        return x.constant
    if x.is_int():
        return SymInt(x)
    elif x.is_float():
        return SymFloat(x)
    elif x.is_bool():
        return SymBool(x)
    else:
        raise AssertionError(f"unrecognized return type {x}")

def _make_node_magic(method, func):
    func = lru_cache(256)(func)

    if method in magic_methods_on_operator_with_trailing_underscore:
        method_attr = f"{method}_"
    else:
        method_attr = method

    def binary_magic_impl(self, other):
        if method in magic_methods_on_submodule:
<<<<<<< HEAD
            op = getattr(sys.modules[__name__], method_attr)
        else:
            assert method not in magic_methods_on_math
            op = getattr(operator, method_attr)
=======
            op = getattr(sys.modules[__name__], method)
        else:
            assert method not in magic_methods_on_math
            op = getattr(operator, method)
>>>>>>> dc1c0f78
        if SYM_FUNCTION_MODE:
            r = _handle_sym_dispatch(op, (wrap_node(self), wrap_node(other)), {})
            assert isinstance(r, SymTypes), type(r)
            return r.node
        assert isinstance(other, SymNode)
        other_expr = other.expr
        # TODO: consider constant prop here
        expr = self.shape_env.replace(self.expr)
        other_expr = self.shape_env.replace(other_expr)
        try:
            out = func(expr, other_expr)
        except Exception:
            log.warning(f"failed to eval {method}({expr}, {other_expr})")
            raise
        out = safe_expand(out)
        pytype: Type
        if method in always_float_magic_methods:
            pytype = float
        elif method in always_bool_magic_methods:
            pytype = bool
        else:
            pytype = self.pytype

        return SymNode(out, self.shape_env, pytype)

    def unary_magic_impl(self):
        if SYM_FUNCTION_MODE:
            if method in magic_methods_on_math:
                op = getattr(math, method_attr)
            elif method in magic_methods_on_submodule:
                op = getattr(sys.modules[__name__], method_attr)
            else:
                op = getattr(operator, method_attr)
            r = _handle_sym_dispatch(op, (wrap_node(self),), {})
            assert isinstance(r, SymTypes), type(r)
            return r.node
        # TODO: consider constant prop here
        expr = self.shape_env.replace(self.expr)
        try:
            out = func(expr)
        except Exception:
            log.warning(f"failed to eval {method}({expr})")
            raise
        out = safe_expand(out)
        pytype: Type
        if method in always_int_magic_methods:
            pytype = int
        elif method in always_float_magic_methods:
            pytype = float
        else:
            pytype = self.pytype

        return SymNode(out, self.shape_env, pytype)

    if method in unary_magic_methods:
        setattr(SymNode, method_attr, unary_magic_impl)
    else:
        setattr(SymNode, method_attr, binary_magic_impl)

def _make_node_sizes_strides(method, func):
    # NB: don't LRU cache, lots of arguments

    def sizes_strides_impl(self, sizes, strides):
        op = getattr(sys.modules[__name__], method)
        if SYM_FUNCTION_MODE:
            r = _handle_sym_dispatch(op, ([wrap_node(s) for s in sizes], [wrap_node(s) for s in strides]), {})
            assert isinstance(r, SymBool), type(r)
            return r.node
        size_exprs = [s.expr for s in sizes]
        stride_exprs = [s.expr for s in strides]
        try:
            out = func(*size_exprs, *stride_exprs)
        except Exception:
            log.warning(f"failed to eval {method}(*{size_exprs}, *{stride_exprs})")
            raise
        # bool is never expandable
        return SymNode(sympy.Eq(out, 1), self.shape_env, bool)

    setattr(SymNode, method, sizes_strides_impl)

for method, func in magic_methods.items():
    _make_node_magic(method, func)

for method, func in sizes_strides_methods.items():
    _make_node_sizes_strides(method, func)

def _make_user_magic(method, user_type):
    # User magic takes care of wrapping the other operand into a node,
    # so that our internal logic can assume everything is nodes

    if method in magic_methods_on_operator_with_trailing_underscore:
        method_attr = f"{method}_"
    else:
        method_attr = method

    def unary_magic_impl(self):
        return wrap_node(getattr(self.node, method_attr)())

    def binary_magic_impl(self, other):
        other_node = to_node(self.node, other)
        if other_node is NotImplemented:
            return NotImplemented
        return wrap_node(getattr(self.node, method_attr)(other_node))

    def rbinary_magic_impl(self, other):
        other_node = to_node(self.node, other)
        if other_node is NotImplemented:
            return NotImplemented
        return wrap_node(getattr(other_node, method_attr)(self.node))

    if method in unary_magic_methods:
        setattr(user_type, f"__{method}__", unary_magic_impl)
    else:
        setattr(user_type, f"__{method}__", binary_magic_impl)
        if method in reflectable_magic_methods:
            setattr(user_type, f"__r{method}__", rbinary_magic_impl)

for method, func in magic_methods.items():
    if method in bool_magic_methods:
        _make_user_magic(method, SymBool)
    else:
        _make_user_magic(method, SymInt)
        _make_user_magic(method, SymFloat)

del method
del func

def _lru_cache(fn, maxsize=None):
    """
    Wrapper around lru_cache that clears when new info about shapes has been
    updated.

    Use lru_cache if the output is always the same, regardless of the
    constraints we know now (i.e. evaluate_expr)

    Use _lru_cache otherwise.
    """
    fn_cache = lru_cache(maxsize)(fn)
    prior_key = None

    @functools.wraps(fn)
    def wrapper(self, *args, **kwargs):
        nonlocal prior_key
        if prior_key != self._get_key():
            prior_key = self._get_key()
            fn_cache.cache_clear()
        return fn_cache(self, *args, **kwargs)

    wrapper.cache_info = fn_cache.cache_info  # type: ignore[attr-defined]
    return wrapper


if HAS_SYMPY:
    # This stub exists so we can easily add metadata to sympy symbols
    # NB: This inherits from Dummy, not Symbol, because Symbols with the same
    # name get interned.  This is bad for us as we want the metadata
    # to vary across different invocations and not leak.
    class Symbol(sympy.Dummy):
        __slots__: List[str] = ['sources', 'stack']
        sources: List[Source]
        stack: Optional[str]

        def __new__(cls, *args, **kwargs):
            self = super().__new__(cls, *args, **kwargs)
            self.sources = []
            self.stack = None
            return self


    class ShapeGuardPrinter(StrPrinter):
        def __init__(
            self,
            symbol_to_source,
            source_ref,
        ):
            super().__init__()
            self.symbol_to_source = symbol_to_source
            self.source_ref = source_ref

        def _print_Symbol(self, expr) -> str:
            assert isinstance(expr, Symbol), str(type(expr))
            assert expr in self.symbol_to_source, (
                f"{expr} (could be from {[s.name() for s in expr.sources]}) "
                f"not in {self.symbol_to_source}"
            )
            return self.source_ref(self.symbol_to_source[expr][0])



class ShapeEnv(object):
    def __init__(self):
        self.guards: List[ShapeGuard] = []
        # Maps symbolic ints to their original concrete values
        # Currently populated from tensors
        self.var_to_val: Dict["sympy.Symbol", "sympy.Integer"] = {}
        # Maps from sympy ints to expressions representing them
        # Populated from equality guards (i.e. a.shape[0] == b.shape[0])
        self.replacements: Dict["sympy.Symbol", "sympy.Expr"] = {}  #
        # Set holds a % b expressions that evaluate to 0.
        self.divisible: Set["sympy.Expr"] = set()
        # Duck-shaping says that if two input tensors have the same size,
        # they get assigned the same symbolic variable
        self.val_to_var: Dict[int, "sympy.Expr"] = {0: sympy.Integer(0), 1: sympy.Integer(1)}
        self.tls = threading.local()
        self.unbacked_symfloat_counter = itertools.count()
        self.unbacked_symint_counter = itertools.count()

    def _suppress_guards_tls(self):
        return getattr(self.tls, "suppress_guards", False)

    @contextmanager
    def suppress_guards(self):
        self.tls.suppress_guards = True
        try:
            yield
        finally:
            self.tls.suppress_guards = False

    def _get_key(self):
        """
        Defines the current "state" of the guards we've accumulated in this ShapeEnv.
        Determines when we need to invalidate our cache
        """
        return (len(self.replacements), len(self.divisible))

    def create_symbolic_sizes_strides_storage_offset(self, ex: torch.Tensor, source: Source):
        """
        Returns a list of symbolic sizes and strides for the given tensor.
        We try our best to express stride in terms of the sizes, so as to not
        introduce new symbolic variables.
        """
        from torch._dynamo.source import TensorPropertySource, TensorProperty

        size = [
            self.create_symbol(
                val, TensorPropertySource(source, TensorProperty.SIZE, i)
            ) for i, val in enumerate(ex.size())
        ]
        stride: List[Optional[sympy.Expr]] = [None] * len(size)
        for i, val in enumerate(ex.stride()):
            if val in (0, 1):
                stride[i] = sympy.Integer(val)
        while any(x is None for x in stride):
            candidates = {
                ex.size(i) * ex.stride()[i]: size[i] * stride[i]
                for i in range(len(size))
                if stride[i] is not None and ex.stride()[i] >= 0
            }
            # iterate over unbound strides in sorted order
            val_list = sorted(
                [(ex.stride()[i], i) for i in range(len(stride)) if stride[i] is None]
            )
            for _, i in val_list:
                if stride[i] is None and ex.stride()[i] in candidates:
                    stride[i] = candidates[ex.stride()[i]]
                    candidates[ex.size(i) * ex.stride()[i]] = size[i] * stride[i]
            if any(x is None for x in stride):
                # bind the smallest unbound stride to a new variable
                val, i = min(
                    [
                        (ex.stride()[i], i)
                        for i in range(len(stride))
                        if stride[i] is None
                    ]
                )
                stride[i] = self.create_symbol(
                    val,
                    TensorPropertySource(source, TensorProperty.STRIDE, i)
                )
        assert all(x is not None for x in stride)
        sym_size = [self.create_symintnode(i) for i in size]
        sym_stride = []
        for i, stride_expr in enumerate(stride):
            # NB: Don't duck size the stride; instead use the expression
            # we computed
            assert stride_expr is not None
            sym_stride.append(self.create_symintnode(stride_expr))
        sym_storage_offset = self.create_symintnode(self.create_symbol(
            ex.storage_offset(),
            TensorPropertySource(source, TensorProperty.STORAGE_OFFSET)
        ))
        return sym_size, sym_stride, sym_storage_offset

    def create_symintnode(self, sym: "sympy.Expr"):
        return SymInt(SymNode(sym, self, int))

    def create_unbacked_symfloat(self):
        symbol = Symbol(f"f{next(self.unbacked_symfloat_counter)}")
        symbol.stack = ''.join(traceback.format_list(traceback.extract_stack()[:-1]))
        return SymFloat(SymNode(symbol, self, float))

    def create_unbacked_symint(self):
        symbol = Symbol(f"i{next(self.unbacked_symint_counter)}", integer=True)
        symbol.stack = ''.join(traceback.format_list(traceback.extract_stack()[:-1]))
        return SymInt(SymNode(symbol, self, int))

    # This is guaranteed to return a symbol or its negation is a sympy.Symbol,
    # but there may be a replacement that allows it to be immediately
    # simplified
    def create_symbol(self, val: int, source: Source) -> "sympy.Expr":
        assert isinstance(source, Source), f"{type(source)} {source}"

        if not HAS_SYMPY:
            raise RuntimeError("Need sympy installed to create symbolic shapes")

        if val < 0:
            from torch._dynamo.source import NegateSource
            return -self.create_symbol(-val, NegateSource(source))

        # Now attempt to duck size this value
        # TODO: Use site has to duck size
        # TODO: Do this duck sizing lazily later

        # Create a duck sized int if necessary
        if val not in self.val_to_var:
            sympy_expr = Symbol(f"s{len(self.var_to_val)}", positive=True, integer=True)
            self.var_to_val[sympy_expr] = sympy.Integer(val)
            self.val_to_var[val] = sympy_expr

        # This implements duck-shaping: input sizes that match are assigned
        # the same symint
        r = self.duck_int(val)
        if isinstance(r, Symbol):
            r.sources.append(source)
        return r

    # Given a concrete integer value, return the duck sized symbol associated
    # with it; e.g., suppose we already have a tensor of size 3 in scope,
    # which was assigned s3, then shape_env.duck_int(3) we will get back s3.
    # This has some pretty tricky preconditions associated with it, so if
    # you are in a binding context, you probably wanted create_symbol instead.
    def duck_int(self, val):
        assert val in self.val_to_var, (
            "Direct call to duck_int MUST only duck size an integer values "
            "that have already produced by inputs (allocated "
            "by create_symbol), or we risk being unable to instantiate the "
            "symbolic variable later.  However, at time of this call "
            f"val={val} was not duck sized.  Bound duck sized integers: "
            f"{list(self.val_to_var.keys())}"
        )
        return self.val_to_var[val]

    # Generates a Python string which, when evaluated in a context that
    # defines tensors for all the sources, returns True or False depending
    # on if the guards evaluated to True or not.  Primarily used by Dynamo,
    # but this is also helpful for manual testing of guards (see
    # evaluate_guards_for_args)
    def codegen_guards(self, placeholders, sources,
                       source_ref=lambda n: n.name()):
        # It took a lot of sweat to figure out the algorithm here.  Let's
        # explain how it works.
        #
        # The ShapeEnv lifecycle looks something like this:
        #
        # - For each input, you either generate a fresh Sympy symbol (s0) to
        #   represent its value (a binding site), or you reuse some
        #   preexisting symbol or expression, skipping the symbol allocation
        #   (e.g., duck sizing to a preexisting symbol, or expressing a
        #   stride as a multiplication of a separate stride and size.)
        #   Naively, you might expect to bind a fresh Sympy symbol for
        #   every input, but this is fairly wasteful as most of these
        #   symbols immediately simplify away, and if you don't eagerly
        #   specialize, e.g., 0/1 symbols, you end up with very complicated
        #   expressions that are not optimizable in practice.
        #
        # - You perform some compute on these symbols, occasionally
        #   introducing guards on boolean expressions on these symbols.
        #   In particular, whenever we guard on equality (_maybe_guard_eq),
        #   we can simplify shapes; e.g., when s0 == s1 * 2, we can now
        #   replace all occurrences of s0 with s1 * 2.  Sometimes, a
        #   boolean expression evaluation doesn't introduce a guard, as
        #   the guard is already entailed by the simplifications we have
        #   applied.
        #
        # - In the end, you have a bunch of replacements (saying how to
        #   simplify shapes) and a bunch of guards (all the equality guards
        #   are trivial, because they're covered by the replacements).
        #
        # From the ShapeEnv, we must generate a Python expression that, when
        # evaluated on a set of inputs, tells us whether or not these boolean
        # expressions would have evaluated in the same way.  However,
        # we cannot easily compute this, as we elide recording boolean
        # expressions when we think they are vacuously true.  Thus, we seek
        # an approximation: we must generate an expression, if true, would have
        # produced an "equivalent" ShapeEnv, which would answer guard
        # expressions in the same way.
        #
        # Our notion of equivalence is a bit subtle.  For example, consider
        # the ShapeEnv created from an input of size (5, 4) versus (4, 4)
        # (no other guards.)  Duck sizing would generate (s0, s1) in the first
        # case but (s0, s0) in the second.  We do NOT assume that size
        # variables are disjoint; so in fact a graph that assumes the input
        # could be (s0, s1) subsumes (s0, s0) (setting s0 == s1), but not
        # vice versa.  However, consider an analogous case (1,) versus (2,).
        # Duck sizing generates (1,) and (s0,); the (s0,) graph does NOT
        # subsume the (1,) graph because we assume that any size variables
        # is NOT 0/1 (and make simplifications according to this; e.g., if
        # we queried s0 == 0, we would immediately return False without
        # returning a guard.)
        #
        # So, it is perhaps easier to flip things on their head: the guard
        # expressions we generate here say what simplifications are valid,
        # and what are not.  Below, we explain each of the guard expressions
        # we generate

        # TODO: Make this more efficient by binding all the size/stride/offsets
        # to locals before performing tests on them.

        from torch._dynamo.source import NegateSource, TensorPropertySource, TensorProperty

        # Actual codegen must be delayed as we don't necessarily know what
        # the symbol mapping is
        input_guards = []

        symbol_to_source = collections.defaultdict(list)

        # How do we know what the value of s0 is?  Fresh variables can only be
        # bound by inputs, so there MUST be some other input which binds the
        # variable.  If there is no such input, this is an error in our
        # system.  We record where all symbols come from, to help you diagnose
        # why those symbols didn't occur.
        #
        # In fact, generally speaking it is only possible for the "outermost"
        # user of a ShapeEnv to evaluate the guards, because some inputs may
        # not be available to inner levels.  For example, Dynamo can guard on
        # tensors that never actually become graph arguments (they are
        # pruned).  In this case, only Dynamo knows about these arguments.
        def track_symint(source, val):
            if isinstance(val, SymInt):
                s = val.node.expr

                if isinstance(s, sympy.Symbol):
                    symbol_to_source[s].append(source)
                elif isinstance(-s, sympy.Symbol):
                    symbol_to_source[-s].append(NegateSource(source))

                input_guards.append((source, s))
            else:
                input_guards.append((source, sympy.Integer(val)))

        for t, source in zip(placeholders, sources):
            assert isinstance(source, Source)
            if t is None:
                continue
            if isinstance(t, SymInt):
                track_symint(source, t)
                continue
            assert isinstance(t, torch.Tensor)
            for i, s in enumerate(t.size()):
                track_symint(TensorPropertySource(source, TensorProperty.SIZE, i), s)
            for i, s in enumerate(t.stride()):
                track_symint(TensorPropertySource(source, TensorProperty.STRIDE, i), s)
            track_symint(TensorPropertySource(source, TensorProperty.STORAGE_OFFSET), t.storage_offset())

        # 1. Every input must equal the final simplified symbolic expression
        #    stored on the placeholder.  Given a placeholder (s0*2, s1),
        #    if we have an input (2, 3), we must show s0*2 == 2 and s1 == 3.
        #    This does a lot of work: it covers duck sizing and equality guards.
        exprs = []
        for source, expr in input_guards:
            # Small optimization
            if (
                isinstance(expr, Symbol) and
                expr in symbol_to_source and
                source == symbol_to_source[expr][0]
            ):
                continue
            sexpr = ShapeGuardPrinter(symbol_to_source, source_ref).doprint(expr)
            exprs.append(f"{source_ref(source)} == {sexpr}")

        # 2. Every guard must evaluate to True (but remember many guards
        #    like s0 == s1*2 because trivial due to simplification)
        for g, tb in self.guards:
            if self._maybe_evaluate_static(g) is not None:
                continue
            g = self.simplify(g)
            try:
                exprs.append(ShapeGuardPrinter(symbol_to_source, source_ref).doprint(g))
            except Exception:
                log.warning(f"Failing guard allocated at: \n{tb}")
                raise

        # 3. Every symbol must not be equal to 0/1
        for sources in symbol_to_source.values():
            assert sources
            # We must assert that each symbol is not zero or one, as we make
            # negative inferences on shape variables
            exprs.append(f"{source_ref(sources[0])} != 0 and {source_ref(sources[0])} != 1")

        if exprs:
            return " and ".join(exprs)
        else:
            return "True"

    def evaluate_guards_for_args(self, placeholders, args):
        from torch._dynamo.source import GlobalSource
        arg_names = [f"t{i}" for i in range(len(args))]
        code = self.codegen_guards(placeholders, [GlobalSource(a) for a in arg_names])
        return eval(code, {}, dict(zip(arg_names, args)))

    def bind_symbols(self, placeholders, args):
        # Given a paired list of placeholders (fake tensors with
        # symbolic sizes) and concrete arguments (regular tensors
        # with real sizes), returns a dictionary mapping each
        # symbol to its real value.  So for example, if you
        # have a placeholder with size (s0, s1), binding
        # (2, 4) to it will give you {s0: 2, s1: 4}.  This is
        # not guaranteed to bind ALL symbols in the ShapeEnv;
        # we can't bind a symbol if it doesn't occur in any placeholder,
        # and symbols that already have replacements won't get bindings.

        # This is a little duplicative with evaluate_guards but
        # it's different enough that it seemed cleanest to make
        # another copy.  This assumes the guards are already checked,
        # though if it's cheap we'll check for shenanigans
        bindings: Dict[sympy.Symbol, int] = {}

        def bind_symint(arg, val):
            if isinstance(val, SymInt):
                s = val.node.expr

                if isinstance(s, sympy.Symbol):
                    if s in bindings:
                        assert bindings[s] == arg, f"{bindings[s]} != {arg}"
                    else:
                        bindings[s] = arg
                elif isinstance(-s, sympy.Symbol):
                    if -s in bindings:
                        assert bindings[-s] == -arg, f"{bindings[-s]} != {-arg}"
                    else:
                        bindings[-s] = -arg

        for t, arg in zip(placeholders, args):
            if t is None:
                continue
            if isinstance(t, SymInt):
                bind_symint(arg, t)
                continue
            assert isinstance(t, torch.Tensor)
            for i, s in enumerate(t.size()):
                bind_symint(arg.size(i), s)
            for i, s in enumerate(t.stride()):
                bind_symint(arg.stride(i), s)
            bind_symint(arg.storage_offset(), t.storage_offset())

        return bindings

    def get_nontrivial_guards(self):
        return [self.simplify(guard.expr) for guard in self.guards if self._maybe_evaluate_static(guard.expr) is None]

    def format_guards(self, verbose=False):
        def format_tb(tb):
            if not verbose:
                return ""
            return f"\n   Guarded at:\n{textwrap.indent(tb, '   ')}"

        return '\n'.join(f" - {guard.expr}{format_tb(guard.stack)}" for guard in self.guards)

    def get_shape_groups(self):
        shape_groups = collections.defaultdict(list)
        for k, v in self.replacements.items():
            shape_groups[v].append(k)
        return shape_groups

    @_lru_cache
    def _maybe_evaluate_static(self, expr: "sympy.Expr") -> "Optional[sympy.Expr]":
        """
        Tries to evaluate expr without introducing guards
        """
        expr = self.simplify(expr)
        # Simplifies assuming that shape vars > 1 (since we cache on 0/1 shape values)
        symbols = list(expr.free_symbols)
        new_shape_env = {
            k: sympy.Symbol(f"shape_{idx}", positive=True, integer=True) + 1
            for idx, k in enumerate(symbols)
            # Do not assume unbacked symints are > 1
            if k in self.var_to_val
        }
        new_expr = expr.xreplace(new_shape_env)
        floor_div_replace = {}
        for atom in new_expr.atoms(FloorDiv):
            floor_div_replace[atom] = sympy.floor(atom.args[0] / atom.args[1])
        new_expr = safe_expand(new_expr.xreplace(floor_div_replace))
        if len(list(new_expr.free_symbols)) == 0:
            return new_expr
        return None

    @_lru_cache
    def replace(self, expr: "sympy.Expr") -> "sympy.Expr":
        replacements = {s: self._find(cast(sympy.Symbol, s)) for s in expr.free_symbols}
        return safe_expand(expr.xreplace(replacements))

    @_lru_cache
    def _update_divisible(self):
        new_divisible = set()
        for k in self.divisible:
            res = self.replace(k)
            if len(res.free_symbols) > 0:
                new_divisible.add(k)

        self.divisible = new_divisible

    @_lru_cache
    def simplify(self, expr: "sympy.Expr") -> "sympy.Expr":
        expr = self.replace(expr)
        if expr.has(FloorDiv):
            self._update_divisible()
            div_replacements = {}
            for atom in expr.atoms(FloorDiv):
                base, divisor = atom.args
                if self.replace(base % divisor) in self.divisible:
                    div_replacements[atom] = base / divisor
            expr = expr.xreplace(div_replacements)
            expr = safe_expand(expr)
        return expr

    @lru_cache(256)
    def size_hint(self, expr: "sympy.Expr"):
        """
        Gets a size hint for a given expression from the underlying shapes we had.
        Does not introduce a guard, so only use this when you can guarantee that
        your code is still valid for arbitrary shapes (such as optimization decisions)
        """
        result_expr = safe_expand(expr).xreplace(self.var_to_val)
        if len(result_expr.free_symbols) != 0:
            raise self._make_data_dependent_error(result_expr)
        return result_expr

    def _make_data_dependent_error(self, expr):
        # TODO: in a Dynamo context, having user code, and having the
        # name of the local, will be much better
        accesses = '\n\n'.join(
            f"Data dependent variable '{s}' allocated at:\n{s.stack}"
            for s in expr.free_symbols
        )
        return RuntimeError(
            f"\n\n{accesses}\n"
            "RuntimeError: It appears that you're trying to get a value out of symbolic int/float "
            "whose value is data-dependent (and thus we do not know the true value.)  "
            f"The expression we were trying to evaluate is {expr}.  "
            "Scroll up to see where each of these data-dependent accesses originally occurred."
            # TODO: Help text about how to use our runtime tests to fix this
            # problem
        )

    @_lru_cache
    def _find(self, a: "sympy.Symbol") -> "sympy.Expr":
        """
        Implements a DSU-like algorithm to find the variable that represents a
        Also handles transitive non-identity replacements.

        a: b + c
        c: d
        """
        if a not in self.replacements:
            return a
        res = self.replacements[a]
        cur_replace = {s: self._find(s) for s in res.free_symbols}
        self.replacements[a] = self.replacements[a].xreplace(cur_replace)
        return self.replacements[a]

    @lru_cache(256)
    def _maybe_guard_eq(self, expr: Union["sympy.Eq", "sympy.Ne"]) -> None:
        """
        Evaluates the result of an eq call. If true, uses information to
        simplify shapes (i.e. a == b or a % 5 == 0)
        """
        concrete_bool = bool(self.size_hint(expr))
        if isinstance(expr, sympy.Eq):
            if not concrete_bool:
                return
        # NB: Apparently this is load bearing; to see what test fails if
        # you comment it out run:
        # python test/functorch/test_aotdispatch.py -k
        # test_aot_autograd_symbolic_module_exhaustive_nn_LazyConv3d_cpu_float32
        elif isinstance(expr, sympy.Ne):
            if concrete_bool:
                return
        free = list(expr.free_symbols)

        assert len(free) > 0, "The expression should not be static by this point"
        # In case of really gnarly expression, we don't blow up
        if len(free) > 5:
            return
        free = sorted(free, key=lambda x: (self.size_hint(x), x.name), reverse=True)  # type: ignore[attr-defined]
        lhs = expr.lhs
        rhs = expr.rhs
        try:
            solutions = sympy.solve(lhs - rhs, free[0], dict=True)
            if len(solutions) != 1:
                return
            solution = solutions[0][free[0]]
            if all(t.is_integer for t in sympy.preorder_traversal(solution)):
                new_var = self._find(solution)
                self.replacements[cast(sympy.Symbol, free[0])] = new_var
        except NotImplementedError:
            if expr.has(sympy.Mod):
                mod_expr = tuple(expr.atoms(sympy.Mod))[0]
                try:
                    solutions = sympy.solve(lhs - rhs, mod_expr, dict=True)
                    if len(solutions) == 1 and solutions[0][mod_expr] == 0:
                        self.divisible.add(mod_expr)
                except NotImplementedError:
                    pass
            return
        except RecursionError:
            log.warning(f"RecursionError in sympy.solve({lhs} - {rhs}, {free[0]})")

    @lru_cache(256)
    def evaluate_expr(self, expr: "sympy.Expr"):
        """
        Given an expression, evaluates it, adding guards if necessary
        """
        if len(expr.free_symbols) == 0:
            return expr
        expr = self.simplify(expr)
        static_expr = self._maybe_evaluate_static(expr)
        if static_expr is not None:
            return static_expr

        if isinstance(expr, (sympy.Eq, sympy.Ne)):
            self._maybe_guard_eq(expr)
            # TODO: If we successfully eliminate a symbol via equality, it
            # is not actually necessary to save a guard for the equality,
            # as we will implicitly generate a guard when we match that
            # input against the symbol
        concrete_val = self.size_hint(expr)

        # TODO: optimize this; avoid formatting traces until we need them
        # NB: drop two frames; evaluate_expr and the Sym* function that
        # actually called us
        if not self._suppress_guards_tls():
            stack = ''.join(traceback.format_list(traceback.extract_stack()[:-2]))
            if concrete_val is sympy.true:
                self.guards.append(ShapeGuard(expr, stack))
            elif concrete_val is sympy.false:
                self.guards.append(ShapeGuard(sympy.Not(expr), stack))
            else:
                self.guards.append(
                    ShapeGuard(sympy.Eq(expr, concrete_val), stack))  # type: ignore[arg-type]
        return concrete_val<|MERGE_RESOLUTION|>--- conflicted
+++ resolved
@@ -14,11 +14,7 @@
 import logging
 
 # NB: The sym_* functions are used via getattr() and must be imported here.
-<<<<<<< HEAD
 from torch import SymInt, SymFloat, SymBool, sym_not, sym_float, sym_int, sym_max, sym_min  # noqa: F401
-=======
-from torch import SymInt, SymFloat, sym_float, sym_int, sym_max, sym_min  # noqa: F401
->>>>>>> dc1c0f78
 from torch._guards import ShapeGuard, Source
 
 SymTypes = (SymInt, SymFloat, SymBool)
@@ -334,13 +330,15 @@
     'is_non_overlapping_and_dense': lambda *args: IsNonOverlappingAndDenseIndicator(*args),
 }
 
+# TODO: Deduplicate this with torch/_prims_common/__init__.py
 def eval_is_non_overlapping_and_dense(sizes, strides):
     dim = len(sizes)
 
     # Short-circuits for tensors of rank one, which are
     # non-overlapping and "dense" if their stride is one
+    # or it is a 0/1 element tensor
     if dim == 1:
-        return strides[0] == 1
+        return strides[0] == 1 or sizes[0] < 2
 
     # Checks that there exists a permutation of the strides s.t. the tensor would be contiguous
     # Sorts (length, stride) pairs by stride
@@ -348,6 +346,8 @@
         tuple(zip(sizes, strides)), key=operator.itemgetter(1)
     )
 
+    # Unlike the C++ code, we don't move the 0/1 size dimensions to the
+    # end.  So we have to keep going for this code.
     expected_stride = 1
     for length, stride in lengths_and_strides:
 
@@ -383,16 +383,11 @@
     'sym_not',
 }
 
-<<<<<<< HEAD
 bool_magic_methods = {"and", "or", "sym_not"}
 
 magic_methods_on_math = {"ceil", "floor"}
 magic_methods_on_submodule = {"sym_float", "sym_sqrt", "sym_min", "sym_max", "sym_not"}
 magic_methods_on_operator_with_trailing_underscore = {"and", "or"}
-=======
-magic_methods_on_math = {"ceil", "floor"}
-magic_methods_on_submodule = {"sym_float", "sym_sqrt", "sym_min", "sym_max"}
->>>>>>> dc1c0f78
 
 always_float_magic_methods = {"truediv", "sym_float", "sym_sqrt"}
 always_int_magic_methods = {"ceil", "floor"}
@@ -421,17 +416,10 @@
 
     def binary_magic_impl(self, other):
         if method in magic_methods_on_submodule:
-<<<<<<< HEAD
             op = getattr(sys.modules[__name__], method_attr)
         else:
             assert method not in magic_methods_on_math
             op = getattr(operator, method_attr)
-=======
-            op = getattr(sys.modules[__name__], method)
-        else:
-            assert method not in magic_methods_on_math
-            op = getattr(operator, method)
->>>>>>> dc1c0f78
         if SYM_FUNCTION_MODE:
             r = _handle_sym_dispatch(op, (wrap_node(self), wrap_node(other)), {})
             assert isinstance(r, SymTypes), type(r)
