import inspect
import warnings

from typing import Any, List, Optional, Set

import torch

from torch.utils.data.datapipes.iter.sharding import (
    _ShardingIterDataPipe,
    SHARDING_PRIORITIES,
)
from torch.utils.data.graph import DataPipe, DataPipeGraph, traverse_dps

__all__ = [
    "apply_random_seed",
    "apply_sharding",
    "apply_shuffle_seed",
    "apply_shuffle_settings",
    "get_all_graph_pipes",
]


def get_all_graph_pipes(graph: DataPipeGraph) -> List[DataPipe]:
    return _get_all_graph_pipes_helper(graph, set())


def _get_all_graph_pipes_helper(graph: DataPipeGraph, id_cache: Set[int]) -> List[DataPipe]:
    results: List[DataPipe] = []
    for dp_id, (datapipe, sub_graph) in graph.items():
        if dp_id in id_cache:
            continue
        id_cache.add(dp_id)
        results.append(datapipe)
        results.extend(_get_all_graph_pipes_helper(sub_graph, id_cache))
    return results


def _is_sharding_datapipe(datapipe: DataPipe) -> bool:
    if isinstance(datapipe, _ShardingIterDataPipe):
        return True
    if hasattr(datapipe, "apply_sharding") and inspect.ismethod(datapipe.apply_sharding):
        return True
    return False


def apply_sharding(datapipe: DataPipe,
                   num_of_instances: int,
                   instance_id: int,
                   sharding_group=SHARDING_PRIORITIES.DEFAULT) -> DataPipe:
    r"""
    Apply dynamic sharding over the ``sharding_filter`` DataPipe that has a method ``apply_sharding``.
    RuntimeError will be raised when multiple ``sharding_filter`` are presented in the same branch.
    """
    graph = traverse_dps(datapipe)

    def _helper(graph, prev_applied=None):
        for (dp, sub_graph) in graph.values():
            applied = None
            if _is_sharding_datapipe(dp):
                if prev_applied is not None:
                    raise RuntimeError("Sharding twice on a single pipeline is likely unintended and will cause data loss. "
                                       f"Sharding already applied to {prev_applied} while trying to apply to {dp}")
                # For BC, only provide sharding_group if accepted
                sig = inspect.signature(dp.apply_sharding)
                if len(sig.parameters) < 3:
                    dp.apply_sharding(num_of_instances, instance_id)
                else:
                    dp.apply_sharding(num_of_instances, instance_id, sharding_group=sharding_group)
                applied = dp
            if applied is None:
                applied = prev_applied
            _helper(sub_graph, applied)

    _helper(graph)

    return datapipe


def _is_shuffle_datapipe(datapipe: DataPipe) -> bool:
    if not hasattr(datapipe, "set_shuffle") or not hasattr(datapipe, "set_seed"):
        return False
    if not inspect.ismethod(datapipe.set_shuffle) or not inspect.ismethod(datapipe.set_seed):
        return False
    return True


def apply_shuffle_settings(datapipe: DataPipe, shuffle: Optional[bool] = None) -> DataPipe:
    r"""
    Traverse the graph of ``DataPipes`` to find and set shuffle attribute
    to each `DataPipe` that has APIs of ``set_shuffle`` and ``set_seed``.

    Args:
        datapipe: DataPipe that needs to set shuffle attribute
        shuffle: Shuffle option (default: ``None`` and no-op to the graph)
    """
    if shuffle is None:
        return datapipe

    graph = traverse_dps(datapipe)
    all_pipes = get_all_graph_pipes(graph)
    shufflers = [pipe for pipe in all_pipes if _is_shuffle_datapipe(pipe)]
    if not shufflers and shuffle:
        warnings.warn(
            "`shuffle=True` was set, but the datapipe does not contain a `Shuffler`. Adding one at the end. "
<<<<<<< HEAD
            "Be aware that the default buffer size might not be sufficient for your task.", stacklevel=2
=======
            "Be aware that the default buffer size might not be sufficient for your task.", stacklevel=TO_BE_DETERMINED
>>>>>>> fff02e67
        )
        datapipe = datapipe.shuffle()
        shufflers = [datapipe, ]  # type: ignore[list-item]

    for shuffler in shufflers:
        shuffler.set_shuffle(shuffle)

    return datapipe


def apply_shuffle_seed(datapipe: DataPipe, rng: Any) -> DataPipe:
    warnings.warn(
        "`apply_shuffle_seed` is deprecated since 1.12 and will be removed in the future releases."
<<<<<<< HEAD
        "\nPlease use `apply_random_seed` instead.", stacklevel=2
=======
        "\nPlease use `apply_random_seed` instead.", stacklevel=TO_BE_DETERMINED
>>>>>>> fff02e67
    )
    return apply_random_seed(datapipe, rng)


def _is_random_datapipe(datapipe: DataPipe) -> bool:
    if hasattr(datapipe, "set_seed") and inspect.ismethod(datapipe.set_seed):
        return True
    return False


def apply_random_seed(datapipe: DataPipe, rng: torch.Generator) -> DataPipe:
    r"""
    Traverse the graph of ``DataPipes`` to find random ``DataPipe`` with an API of
    ``set_seed`` then set the random seed based on the provided RNG.

    Args:
        datapipe: DataPipe that needs to set randomness
        rng: Random number generator to generate random seeds
    """
    graph = traverse_dps(datapipe)
    all_pipes = get_all_graph_pipes(graph)
    # Using a set to track id of DataPipe to prevent setting randomness per DataPipe more than once.
    # And, `id` is used in case of unhashable DataPipe
    cache = set()
    random_datapipes = []
    for pipe in all_pipes:
        if id(pipe) in cache:
            continue
        if _is_random_datapipe(pipe):
            random_datapipes.append(pipe)
            cache.add(id(pipe))

    for pipe in random_datapipes:
        random_seed = int(torch.empty((), dtype=torch.int64).random_(generator=rng).item())
        pipe.set_seed(random_seed)

    return datapipe<|MERGE_RESOLUTION|>--- conflicted
+++ resolved
@@ -102,11 +102,7 @@
     if not shufflers and shuffle:
         warnings.warn(
             "`shuffle=True` was set, but the datapipe does not contain a `Shuffler`. Adding one at the end. "
-<<<<<<< HEAD
-            "Be aware that the default buffer size might not be sufficient for your task.", stacklevel=2
-=======
             "Be aware that the default buffer size might not be sufficient for your task.", stacklevel=TO_BE_DETERMINED
->>>>>>> fff02e67
         )
         datapipe = datapipe.shuffle()
         shufflers = [datapipe, ]  # type: ignore[list-item]
@@ -120,11 +116,7 @@
 def apply_shuffle_seed(datapipe: DataPipe, rng: Any) -> DataPipe:
     warnings.warn(
         "`apply_shuffle_seed` is deprecated since 1.12 and will be removed in the future releases."
-<<<<<<< HEAD
-        "\nPlease use `apply_random_seed` instead.", stacklevel=2
-=======
         "\nPlease use `apply_random_seed` instead.", stacklevel=TO_BE_DETERMINED
->>>>>>> fff02e67
     )
     return apply_random_seed(datapipe, rng)
 
