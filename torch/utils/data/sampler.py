--- conflicted
+++ resolved
@@ -62,11 +62,7 @@
             import warnings
 
             warnings.warn("`data_source` argument is not used and will be removed in 2.2.0."
-<<<<<<< HEAD
-                          "You may still have custom implementation that utilizes it.", stacklevel=2)
-=======
                           "You may still have custom implementation that utilizes it.", stacklevel=TO_BE_DETERMINED)
->>>>>>> fff02e67
 
     def __iter__(self) -> Iterator[T_co]:
         raise NotImplementedError
