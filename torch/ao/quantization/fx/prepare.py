--- conflicted
+++ resolved
@@ -84,16 +84,12 @@
     weight_dtype,
 )
 
-<<<<<<< HEAD
 from .backend_config_dict.utils import (
     get_pattern_to_quantize_handlers,
     get_pattern_to_dtype_configs,
 )
 
 from typing import Any, Callable, Dict, List, Optional, Tuple, Union, Set
-=======
-from typing import Any, Callable, Dict, List, Optional, Tuple, Union
->>>>>>> 2d81d5ab
 
 def is_activation_post_process_node(node: Node, modules: Dict[str, torch.nn.Module]) -> bool:
     return isinstance(node, torch.fx.Node) and node.op == "call_module" and \
@@ -878,12 +874,8 @@
     equalization_config_map: Dict[str, Any],
     input_quantized_idxs: List[int],
     output_quantized_idxs: List[int],
-<<<<<<< HEAD
-    node_name_to_scope: Dict[str, Tuple[str, type]],
     backend_config_dict: Optional[Dict[str, Any]],
     observed_node_names: Set[str],
-=======
->>>>>>> 2d81d5ab
 ) -> Optional[Node]:
     """
     Inserts observers, using the following high level algorithm:
@@ -1136,12 +1128,9 @@
     patterns: Dict[Pattern, QuantizeHandler],
     prepare_custom_config_dict: Dict[str, Any],
     equalization_qconfig_map: Dict[str, Any],
-<<<<<<< HEAD
-    observed_node_names: Set[str],
-=======
     qconfig_dict: Dict[str, Dict[Any, Any]],
     is_training: bool,
->>>>>>> 2d81d5ab
+    observed_node_names: Set[str],
 ) -> None:
     observed._patterns = patterns  # type: ignore[assignment]
     observed._qconfig_map = qconfig_map  # type: ignore[assignment]
@@ -1149,12 +1138,9 @@
         prepare_custom_config_dict  # type: ignore[assignment]
     observed._node_name_to_scope = node_name_to_scope  # type: ignore[assignment]
     observed._equalization_qconfig_map = equalization_qconfig_map  # type: ignore[assignment]
-<<<<<<< HEAD
-    observed._observed_node_names = observed_node_names  # type: ignore[assignment]
-=======
     observed._qconfig_dict = qconfig_dict  # type: ignore[assignment]
     observed._is_training = is_training  # type: ignore[assignment]
->>>>>>> 2d81d5ab
+    observed._observed_node_names = observed_node_names  # type: ignore[assignment]
 
 def prepare(
         model: GraphModule,
@@ -1201,7 +1187,6 @@
     #   ((<function relu at 0x7f766a7360d0>, <built-in function add>):
     #     <class 'torch.ao.quantization.fx.quantize.Add'>),
     # }
-<<<<<<< HEAD
     patterns: Dict[Pattern, QuantizeHandler] = {}
     if backend_config_dict is None:
         quant_patterns = get_default_quant_patterns()
@@ -1209,11 +1194,6 @@
             quant_patterns, additional_quant_patterns)
     else:
         patterns = get_pattern_to_quantize_handlers(backend_config_dict)
-=======
-    quant_patterns = get_default_quant_patterns()
-    patterns: Dict[Pattern, QuantizeHandler] = get_combined_dict(
-        quant_patterns, additional_quant_patterns)
->>>>>>> 2d81d5ab
 
     convert_dict_to_ordered_dict(qconfig_dict)
     convert_dict_to_ordered_dict(equalization_qconfig_dict)
@@ -1274,22 +1254,14 @@
         model, modules, matches, qconfig_map,
         model.graph, prepare_custom_config_dict,
         equalization_qconfig_map,
-<<<<<<< HEAD
         input_quantized_idxs,
         output_quantized_idxs,
-        node_name_to_scope,
         backend_config_dict,
         observed_node_names)
 
-    save_state(
-        model, qconfig_map, node_name_to_scope, patterns,
-        prepare_custom_config_dict, equalization_qconfig_map, observed_node_names)
-=======
-        input_quantized_idxs, output_quantized_idxs)
-
     save_state(model, qconfig_map, node_name_to_scope, patterns,
-               prepare_custom_config_dict, equalization_qconfig_map, qconfig_dict, model.training)
->>>>>>> 2d81d5ab
+               prepare_custom_config_dict, equalization_qconfig_map, qconfig_dict, model.training, observed_node_names)
+
     preserved_attributes = set(prepare_custom_config_dict.get("preserved_attributes", []))
     model = ObservedGraphModule(model, model.graph, preserved_attributes)
     if is_standalone_module:
