import copy
import inspect
import logging
from typing import Any, Callable, cast, Dict, List, Optional, Set, Tuple, Type

import torch.nn as nn
from torch import fx
from torch.distributed._spmd.graph_utils import (
    clone_subgraph,
    get_output,
    is_leaf_subgraph,
)
from torch.fx.graph import _PyTreeCodeGen, PythonCode
from torch.fx.node import Argument
from torch.profiler import record_function
from torch.utils._pytree import tree_flatten, tree_map, tree_map_only, tree_unflatten


logger: logging.Logger = logging.getLogger("IterGraphModule")


class IterGraph(fx.Graph):
    """
    ``IterGraph`` is used to perform cross-iteration optimization. ``IterGraph``
    keeps track of the 3 graphs, self (the original graph), setup graph, and
    cleanup graph. The 3 graphs should be identical copies of a ``fx.Graph``.

    IterGraph subclass fx.Graph to override the necessary APIs that will be used
    when constructing a optimization, e.g., communication fusion. IterGraph also
    provides APIs that originally belong to fx.Node and all these APIs will have
    ``node_`` prefix. For example, ``IterGraph.node_prepend`` is the equivalence
    of ``fx.Node.prepend``. Note that all the optimizations must be constructed
    using these APIs.
    """

    def __init__(
        self,
        orig_graph: fx.Graph,
        setup_graph: fx.Graph,
        cleanup_graph: fx.Graph,
        owning_module: Optional[fx.GraphModule] = None,
        tracer_cls: Optional[Type["fx.Tracer"]] = None,
        tracer_extras: Optional[Dict[str, Any]] = None,
    ):
        super().__init__(owning_module, tracer_cls, tracer_extras)

        output_vals = self.graph_copy(orig_graph, {}, return_output_node=True)
        # TODO: if we do ``deepcopy(_codegen)`` and the input argument contains
        # a dictionary with the form of Dict[torch.Tensor, Any], the
        # torch.fx._pytree.treen_flatten_spec will not be able to flatten the
        # dict -- the torch.Tensor will be duplicated because the _input_spec
        # will save the ``keys`` of a dictionary (the values are not saved).
        self._codegen = copy.deepcopy(orig_graph._codegen)
        assert isinstance(output_vals, tuple)
        output_val, old_output_val = output_vals
        super().output(output_val, type_expr=getattr(old_output_val, "type", None))

        self.setup_graph = setup_graph
        self.cleanup_graph = cleanup_graph
        self._all_graphs: Tuple[fx.Graph, ...] = (
            self.setup_graph,
            self.cleanup_graph,
            cast(fx.Graph, super()),
        )

        self._setup_mapping: Dict[fx.Node, fx.Node] = {}
        self._cleanup_mapping: Dict[fx.Node, fx.Node] = {}
        self._freeze_cross_iter_movement = False
        self._cross_iter_block_count = 0

        for node, setup_node, cleanup_node in zip(
            self.nodes, self.setup_graph.nodes, self.cleanup_graph.nodes
        ):
            self._setup_mapping[node] = setup_node
            self._cleanup_mapping[node] = cleanup_node

        self.num_extra_output = 0

    def _lookup_node(self, node: fx.Node, graph: fx.Graph) -> Optional[fx.Node]:
        if graph == self.setup_graph:
            return self._setup_mapping.get(node, None)
        elif graph == self.cleanup_graph:
            return self._cleanup_mapping.get(node, None)
        return node

    def _fx_graph_call(
        self, graph: fx.Graph, func: str, *args: Any, **kwargs: Any
    ) -> Any:
        fx_graph: fx.Graph = graph if graph != self else cast(fx.Graph, super())
        return getattr(fx_graph, func)(*args, **kwargs)

    def _insert_context(self, func: str, node: fx.Node):
        class _InsertPoint:
            def __init__(self, insert_points: List[Any]):
                self.insert_points = insert_points

            def __enter__(self):
                pass

            def __exit__(self, type, value, tb):
                for insert_point in self.insert_points:
                    insert_point.__exit__(type, value, tb)

        insert_points = []
        for graph in self._all_graphs:
            if node:
                actual_node = self._lookup_node(node, graph)
                assert actual_node is not None, "Cannot handle None case now."
            else:
                actual_node = node
            insert_points.append(getattr(graph, func)(actual_node))

        return _InsertPoint(insert_points)

    def inserting_after(self, node):
        if self._freeze_cross_iter_movement:
            return super().inserting_after(node)
        return self._insert_context("inserting_after", node)

    def inserting_before(self, node):
        if self._freeze_cross_iter_movement:
            return super().inserting_before(node)
        return self._insert_context("inserting_before", node)

    def _forward_subgraph_inputs(
        self, subgraph: List[fx.Node], graph: fx.Graph, erase_node: bool
    ) -> int:
        """
        This function turns the inputs of a subgraph into the extra output
        of the entire graph. If ``erase_node`` is True, the subgraph will be
        erased from the graph -- essentially forward the inputs of the subgraph
        to the output of the graph.
        """
        output = get_output(graph)
        inputs = []
        all_nodes: Set[fx.Node] = set(subgraph)

        for node in subgraph:
            node_inputs, _ = tree_flatten((node.args, node.kwargs))
            for _input in node_inputs:
                if not isinstance(_input, fx.Node):
                    continue
                if _input in all_nodes:
                    continue
                inputs.append(_input)

        if erase_node:
            # We have to remove the node in the reversed order to ensure the
            # node has zero users.
            erased = set()
            for node in reversed(subgraph):
                if len(node.users) == 1:
                    key = next(iter(node.users.keys()))
                    if key == output:
                        flatten_args, spec = tree_flatten((output.args, output.kwargs))
                        if node not in flatten_args:
                            # This optimizer node from the legacy _SPMD tracing.
                            node.users.clear()
                        elif str(node.target).startswith("aten.copy_"):
                            # This is the case where the optimizer is
                            # functionalized with copy_.
                            for i in range(len(flatten_args)):
                                if flatten_args[i] == node:
                                    flatten_args[i] = node.args[0]
                        else:
                            # We have not figured out semantics of forwarding
                            # all diff ops.
                            raise RuntimeError(
                                f"IterGraph does not how to forward the output of {node}"
                            )
                        output.args, output.kwargs = tree_unflatten(flatten_args, spec)

                # This is the step case where there is a virtual data dependency
                # (in-place update) between step and optimizer. And
                # functionalize_optim add this dependency
                for user in list(node.users.keys()):
                    if user in erased:
                        node.users.pop(user)
                if node.users:
                    raise RuntimeError(
                        "IterGraph has not supported moving the nodes that "
                        "produce users output result. "
                        f"Error node: {node}."
                    )
                self._fx_graph_call(graph, "erase_node", node)
                erased.add(node)

        # Add all the extra output nodes into a list and append the list to
        # the original output.args[0].
        if self.num_extra_output:
            # If the extra-output list already exist, just use it.
            cast(List[fx.Node], output.args[0][-1]).extend(inputs)  # type: ignore[index]
            new_output = output.args[0]
        else:
            # When adding the extra-output list, out_spec of _PyTreeCodeGen
            # must be updated accordingly.
            if isinstance(graph._codegen, _PyTreeCodeGen):
                codegen = graph._codegen
                new_output = list(output.args[0])  # type: ignore[arg-type]
                new_output.append(inputs)
                assert codegen.pytree_info.out_spec is not None
                original_tree_out = tree_unflatten(
                    cast(List[Any], output.args[0]), codegen.pytree_info.out_spec
                )
                # Use None as a placeholder. If we use the extra-output list
                # the list will be flatten as well and put into out_spec.
                _, out_spec = tree_flatten((original_tree_out, None))
                codegen.pytree_info = codegen.pytree_info._replace(out_spec=out_spec)
            else:
                new_output = (output.args[0], inputs)
        self._fx_graph_call(graph, "erase_node", output)
        self._fx_graph_call(graph, "output", new_output)

        logger.info("Extended outputs from the subgraph inputs: %s", str(inputs))
        return len(inputs)

    def _forward_inputs_to_subgraph(
        self, subgraph: List[fx.Node], graph: fx.Graph, extra_input: int
    ) -> None:
        """
        This function creates extra input nodes and forward the input nodes to
        the ``subgraph``. The external input nodes of ``subgraph`` (nodes that
        are not in ``subgraph``) will replaced by the newly created input nodes.
        """
        placeholders = [node for node in graph.nodes if str(node.op) == "placeholder"]
        assert placeholders, "No placeholders are found"
        # Append the extra input nodes to the current input nodes.
        with self._fx_graph_call(graph, "inserting_after", placeholders[-1]):
            new_input_nodes = list(
                reversed(
                    [
                        self._fx_graph_call(
                            graph,
                            "placeholder",
                            f"cross_iter_input_{self._cross_iter_block_count}_{i}",
                        )
                        for i in reversed(range(extra_input))
                    ]
                )
            )

        # Update the inputs of subgraph to use the newly created input nodes.
        all_nodes = set(subgraph)
        new_input_index = 0
        for node in subgraph:
            node_inputs, spec = tree_flatten((node.args, node.kwargs))
            new_node_inputs = []
            for input_node in node_inputs:
                if not isinstance(input_node, fx.Node) or input_node in all_nodes:
                    new_node_inputs.append(input_node)
                else:
                    new_node_inputs.append(new_input_nodes[new_input_index])
                    new_input_index += 1
            node.args, node.kwargs = tree_unflatten(new_node_inputs, spec)
        assert new_input_index == len(
            new_input_nodes
        ), f"More inputs than needed {len(new_input_nodes)} > {new_input_index}"

        # Update the in_spec of _PyTreeCodeGen if in_spec is not None (the new
        # SPMD makes in_spec as None).
        if (
            isinstance(graph._codegen, _PyTreeCodeGen)
            and graph._codegen.pytree_info.in_spec is not None
        ):
            codegen = graph._codegen
            original_tree_in = tree_unflatten(placeholders, codegen.pytree_info.in_spec)
            _, in_spec = tree_flatten(tuple(list(original_tree_in) + new_input_nodes))
            codegen.pytree_info = codegen.pytree_info._replace(in_spec=in_spec)
            for new_input in new_input_nodes:
                codegen.pytree_info.orig_args.append(new_input.name)
            codegen.pytree_info = codegen.pytree_info._replace(in_spec=in_spec)

    def move_to_next_iter_before(
        self, subgraph: List[fx.Node], target_node: fx.Node
    ) -> None:
        """
        Move the ``subgraph`` to the next iteration before ``target_node``.
        The ``subgraph`` is a list of fx.Node and must satisfy the following
        restrictions:
            1. The order of the nodes in ``subgraph`` must obey the topological
               sort order.
            2. The users of the node in ``subgraph`` must be one of the following:
                a.) the user is also a node in ``subgraph``.
                b.) the user is the output of the full graph.
                c.) the node has users (side effect node).
        """
        if self._freeze_cross_iter_movement:
            raise RuntimeError(
                "The cross-iteration movement has been frozen for the given "
                "IterGraph."
            )

        if not is_leaf_subgraph(self, subgraph):
            raise ValueError(
                "The target nodes for ``move_to_next_iter_before`` must "
                "satisfy one of the following conditions: 1) the user of the "
                "node is in the target nodes, 2) the user is the ouput of the "
                "graph, 3) there are no users -- the node is a side-effect node. "
            )

        self._cross_iter_block_count += 1
        # The main graph must be the last one to be modified. Otherwise, the
        # mapping may change and hence introduce incorrect mapping for setup
        # and cleanup graphs.

        # For the setup graph, no additional input is needed but additional
        # outputs will be created. The additional output represents the input of
        # the action to be moved to the next iteration -- main graph.
        setup_subgraph: List[fx.Node] = []
        for node in subgraph:
            mapped_node = self._lookup_node(node, self.setup_graph)
            assert mapped_node is not None
            setup_subgraph.append(mapped_node)
        setup_extra_input = self._forward_subgraph_inputs(
            subgraph=setup_subgraph,
            graph=self.setup_graph,
            erase_node=True,
        )

        # For the cleanup graph, additional input is required to get the output
        # from the last iteration -- main graph. Additional nodes are also
        # needed to perform the action moved from the last iteration.
        target_cleanup_node = self._lookup_node(target_node, self.cleanup_graph)
        assert target_cleanup_node is not None, "The target_cleanup_node is None."
        cleanup_subgraph: List[fx.Node] = []
        for node in subgraph:
            mapped_node = self._lookup_node(node, self.cleanup_graph)
            assert mapped_node is not None
            cleanup_subgraph.append(mapped_node)
        cloned_subgraph = clone_subgraph(
            self.cleanup_graph,
            cleanup_subgraph,
            target=target_cleanup_node,
        )
        self._forward_inputs_to_subgraph(
            cloned_subgraph, self.cleanup_graph, setup_extra_input
        )

        # For the main graph, additional input will be created to represent
        # the output from the last iteration -- main graph or setup graph.
        # Additional output will also be generated to represent the input for
        # the next iteration -- the main graph or the cleanup graph.
        main_extra_input = self._forward_subgraph_inputs(
            subgraph=subgraph, graph=self, erase_node=False
        )
        assert main_extra_input == setup_extra_input
        for node in subgraph:
            target_node.prepend(node)
        self._forward_inputs_to_subgraph(subgraph, self, main_extra_input)

        # TODO: This is a temporary solution. We are going to remove DCE usage
        # or have something to replace fx DCE.
        for node in self.cleanup_graph.nodes:
            if len(node.users) == 0:
                node.users["__hold__"] = None  # type: ignore[index]
        for node in self.nodes:
            if len(node.users) == 0:
                node.users["__hold__"] = None  # type: ignore[index]
        self.num_extra_output += main_extra_input

    def move_before(self, nodes: List[fx.Node], target_node: fx.Node) -> None:
        for graph in self._all_graphs:
            actual_nodes = [self._lookup_node(node, graph) for node in nodes]
            actual_target_node = self._lookup_node(target_node, graph)
            assert actual_target_node is not None
            for actual_node in actual_nodes:
                actual_target_node.prepend(actual_node)

    def move_after(self, nodes: List[fx.Node], target_node: fx.Node) -> None:
        for graph in self._all_graphs:
            actual_nodes = [self._lookup_node(node, graph) for node in nodes]
            actual_target_node = self._lookup_node(target_node, graph)
            for actual_node in actual_nodes:
                assert actual_target_node is not None
                actual_target_node.append(actual_node)
                actual_target_node = actual_node

    def call_function(
        self,
        the_function: Callable[..., Any],
        args: Optional[Tuple[Argument, ...]] = None,
        kwargs: Optional[Dict[str, Argument]] = None,
        type_expr: Optional[Any] = None,
    ) -> fx.Node:
        if self._freeze_cross_iter_movement:
            return super().call_function(the_function, args, kwargs, type_expr)

        setup_args = tree_map(
            lambda arg: self._lookup_node(arg, self.setup_graph)
            if isinstance(arg, fx.Node)
            else arg,
            args,
        )
        setup_kwargs = tree_map(
            lambda arg: self._lookup_node(arg, self.setup_graph)
            if isinstance(arg, fx.Node)
            else arg,
            kwargs,
        )
        cleanup_args = tree_map(
            lambda arg: self._lookup_node(arg, self.cleanup_graph)
            if isinstance(arg, fx.Node)
            else arg,
            args,
        )
        cleanup_kwargs = tree_map(
            lambda arg: self._lookup_node(arg, self.cleanup_graph)
            if isinstance(arg, fx.Node)
            else arg,
            kwargs,
        )

        setup_node = self.setup_graph.call_function(
            the_function, setup_args, setup_kwargs, type_expr
        )
        main_node = super().call_function(the_function, args, kwargs, type_expr)
        cleanup_node = self.cleanup_graph.call_function(
            the_function, cleanup_args, cleanup_kwargs, type_expr
        )
        self._setup_mapping[main_node] = setup_node
        self._cleanup_mapping[main_node] = cleanup_node
        return main_node

    def erase_node(self, to_erase: fx.Node) -> None:
        if self._freeze_cross_iter_movement:
            return super().erase_node(to_erase)

        setup_node = self._lookup_node(to_erase, self.setup_graph)
        assert setup_node is not None, "setup_node is None"
        self.setup_graph.erase_node(setup_node)
        super().erase_node(to_erase)
        cleanup_node = self._lookup_node(to_erase, self.cleanup_graph)
        self.cleanup_graph.erase_node(cleanup_node)

    def placeholder(
        self,
        name: str,
        type_expr: Optional[Any] = None,
        default_value: Any = inspect.Signature.empty,
    ) -> fx.Node:
        if self._freeze_cross_iter_movement:
            return super().placeholder(name, type_expr, default_value)

        main_placeholder = super().placeholder(name, type_expr, default_value)
        setup_placeholder = self.setup_graph.placeholder(name, type_expr, default_value)
        cleanup_placeholder = self.cleanup_graph.placeholder(
            name, type_expr, default_value
        )
        self._setup_mapping[main_placeholder] = setup_placeholder
        self._cleanup_mapping[main_placeholder] = cleanup_placeholder
        return main_placeholder

    def output(self, result: Argument, type_expr: Optional[Any] = None) -> fx.Node:
        if self._freeze_cross_iter_movement:
            return super().output(result, type_expr)

        main_output = super().output(result, type_expr)
        setup_result = tree_map(
            lambda _result: self._lookup_node(_result, self.setup_graph)
            if isinstance(_result, fx.Node)
            else _result,
            result,
        )
        cleanup_result = tree_map(
            lambda _result: self._lookup_node(_result, self.cleanup_graph)
            if isinstance(_result, fx.Node)
            else _result,
            result,
        )
        self.setup_graph.output(setup_result, type_expr)
        self.cleanup_graph.output(cleanup_result, type_expr)

        return main_output

    def lint(self) -> None:
        self.setup_graph.lint()
        super().lint()
        self.cleanup_graph.lint()

    def node_prepend(self, target_node: fx.Node, node: fx.Node) -> None:
        """Prepend node to target_node."""
        if self._freeze_cross_iter_movement:
            target_node.prepend(node)
            return

        for graph in self._all_graphs:
            actual_node = self._lookup_node(node, graph)
            assert actual_node is not None, "The node is None"
            actual_target_node = self._lookup_node(target_node, graph)
            assert actual_target_node is not None, "The target node is None"
            actual_target_node.prepend(actual_node)

    def node_append(self, target_node: fx.Node, node: fx.Node) -> None:
        """Append node to target_node."""
        if self._freeze_cross_iter_movement:
            target_node.append(node)
            return

        for graph in self._all_graphs:
            actual_node = self._lookup_node(node, graph)
            assert actual_node is not None, f"The actual node is None, {node}."
            actual_target_node = self._lookup_node(target_node, graph)
            assert (
                actual_target_node is not None
            ), f"The actual target node is None, {target_node}."
            actual_target_node.append(actual_node)

    def node_set_args(self, node: fx.Node, args: Tuple[Argument, ...]) -> None:
        if self._freeze_cross_iter_movement:
            node.args = args
            return

        setup_args = tree_map_only(
            fx.Node, lambda _arg: self._lookup_node(_arg, self.setup_graph), args
        )
        setup_node = self._lookup_node(node, self.setup_graph)
        assert setup_node is not None
        setup_node.args = setup_args
        cleanup_args = tree_map_only(
            fx.Node, lambda _arg: self._lookup_node(_arg, self.cleanup_graph), args
        )
        cleanup_node = self._lookup_node(node, self.cleanup_graph)
        assert cleanup_node is not None
        cleanup_node.args = cleanup_args
        node.args = args

    def node_set_kwargs(self, node: fx.Node, kwargs: Dict[str, Argument]) -> None:
        if self._freeze_cross_iter_movement:
            node.kwargs = kwargs
            return

        setup_kwargs = tree_map_only(
            fx.Node, lambda _arg: self._lookup_node(_arg, self.setup_graph), kwargs
        )
        setup_node = self._lookup_node(node, self.setup_graph)
        setup_node.kwargs = setup_kwargs
        cleanup_kwargs = tree_map_only(
            fx.Node, lambda _arg: self._lookup_node(_arg, self.cleanup_graph), kwargs
        )
<<<<<<< HEAD
        self._lookup_node(node, self.cleanup_graph).kwargs = cleanup_kwargs
        node.kwargs = kwargs

    def args(self, a: Tuple[Argument, ...]):
        if self._freeze_cross_iter_movement:
            node.update_arg(int, arg)
            return

        setup_arg = tree_map(
            lambda _arg: self._lookup_node(_arg, self.setup_graph)
            if isinstance(_arg, fx.Node)
            else _arg,
            arg,
        )
        setup_node = self._lookup_node(node, self.setup_graph)
        assert setup_node is not None, "setup_node is None"
        setup_node.update_arg(idx, setup_arg)

        node.update_arg(idx, arg)

        cleanup_arg = tree_map(
            lambda _arg: self._lookup_node(_arg, self.cleanup_graph)
            if isinstance(_arg, fx.Node)
            else _arg,
            arg,
        )
=======
>>>>>>> ae59398b
        cleanup_node = self._lookup_node(node, self.cleanup_graph)
        cleanup_node.kwargs = cleanup_kwargs
        node.kwargs = kwargs

    def node_replace_all_uses_with(
        self,
        node: fx.Node,
        replace_with: fx.Node,
        delete_user_cb: Callable[[fx.Node], bool] = lambda user: True,
        *,
        propagate_meta=False,
    ) -> List[fx.Node]:
        for graph in self._all_graphs:
            actual_node = self._lookup_node(node, graph)
            actual_replace_with = self._lookup_node(replace_with, graph)
            assert actual_node is not None
            ret = actual_node.replace_all_uses_with(
                actual_replace_with,
                delete_user_cb,
                propagate_meta=propagate_meta,
            )
        return ret

    def node_add_user(self, node: fx.Node, user: Any) -> None:
        for graph in self._all_graphs:
            actual_node = self._lookup_node(node, graph)
            if isinstance(user, fx.Node):
                actual_user_node = self._lookup_node(user, graph)
            else:
                actual_user_node = user
            assert actual_node is not None
            actual_node.users[actual_user_node] = None  # type: ignore[index]

    def node_remove_user(self, node: fx.Node, user: Any) -> None:
        for graph in self._all_graphs:
            actual_node = self._lookup_node(node, graph)
            if isinstance(user, fx.Node):
                actual_user_node = self._lookup_node(user, graph)
            else:
                actual_user_node = user
            assert actual_node is not None
            del actual_node.users[actual_user_node]  # type: ignore[arg-type]

    def keep_unused_nodes(self) -> None:
        for node in self.nodes:
            if len(node.users) == 0 and str(node.op) != "output":
                self.node_add_user(node, "__hold__")

    def functionalize_optim(self) -> None:
        # IterGraph can only support full graph (fwd+bwd+optim). As optimizer
        # is not a functional call (it is inplace op), this method adds the of
        # the optimizer call. This method has strong assumption of the optimizer
        # and may not always be working. This method is intended be a temporary
        # solution only.

        # TODO: remove this API after DCE is removed
        for node in reversed(self.nodes):
            if node.name.startswith("output"):
                output_node = node
            elif node.name.startswith(
                "_fused_adam_",
            ):
                optim_node = node
            elif node.name.startswith(
                "_foreach_add_",
            ):
                step_node = node
                self.node_add_user(optim_node, output_node)
                self.node_add_user(step_node, optim_node)

    def defunctionalize_optim(self) -> None:
        # TODO: remove this API after DCE is not used with IterGraph
        for graph in self._all_graphs:
            for node in reversed(graph.nodes):
                if node.name.startswith("output"):
                    output_node = node
                elif node.name.startswith(
                    "_fused_adam_",
                ):
                    optim_node = node
                elif node.name.startswith(
                    "_foreach_add_",
                ):
                    step_node = node
                    optim_node.users.pop(output_node, None)
                    step_node.users.pop(optim_node, None)

    def freeze_cross_iter_movement(self) -> None:
        self._freeze_cross_iter_movement = True


class IterGraphModule(nn.Module):
    """
    ``IterGraphModule`` provides the ability to do cross-iteration optimization.
    Given a ``fx.GraphModule``, main_gm, ``IterGraphModule`` internally
    duplicate it to 3 copies and redirect the ``forward`` request to a different
    ``fx.GraphModule`` based on the iteration count. This allows users to do
    graph optimizations that across iterations (e.g., moving collective wait in
    the backward to the forward of the next iteration).

    Note that users must call the APIs provided by ``IterGraphModule`` or
    ``IterGraph`` to rewrite the graph so that ``IterGraphModule`` can keep the
    data dependency for all 3 graphs.
    """

    def __init__(self, main_gm: fx.GraphModule) -> None:
        super().__init__()

        def _copy_gm(src: fx.GraphModule, graph: fx.Graph) -> fx.GraphModule:
            gm = fx.GraphModule(src, graph)
            gm.meta = getattr(graph, "meta", {})
            return gm

        self.setup_gm = _copy_gm(main_gm, copy.deepcopy(main_gm.graph))
        self.cleanup_gm = _copy_gm(main_gm, copy.deepcopy(main_gm.graph))
        self.main_gm = _copy_gm(
            main_gm,
            IterGraph(main_gm.graph, self.setup_gm.graph, self.cleanup_gm.graph),
        )

        self._iter = 0
        self._max_iters = 0
        self._previous_output: Tuple[Any, ...] = tuple()
        self._num_extra_output = 0

    def setup(self, max_iters: int = 0) -> None:
        """
        This method is used to tell IterGraphModule the iterations to train so
        that IterGraphModule knows which iteration is the last one and can do
        proper cleanup.
        """
        # TODO: There are cases where max_iters is not known or not precise,
        # e.g., data is depleted. One suggestion from the reviewer is to
        # add one extra argument to forward(..., last_iter: bool = False) to
        # allow users to tell us if the last iteration happens.
        if max_iters <= 0:
            raise ValueError(f"Incorrect max_iters is set, {max_iters}")
        self._iter = 0
        self._max_iters = max_iters

    def _run(self, gm: fx.GraphModule, *args, **kwargs) -> Any:
        if self._num_extra_output > 0:
            new_args = args + (self._previous_output)
            output = gm(*new_args, **kwargs)
            if self._iter < self._max_iters:
                assert len(output) == 2
                self._previous_output = tuple(output[-1])
                assert (
                    len(self._previous_output) > 0
                ), "There should be at least one extra output."
                output = output[0]
        else:
            # No cross-iteration optimization is done. Simply call the
            # GraphModule.
            output = gm(*args, **kwargs)
        return output

    def forward(self, *args: Any, **kwargs: Any) -> Any:
        self._iter += 1
        if self._iter == 1:
            logger.info("Using the setup graph")
            gm = self.setup_gm
            profiler_string = "## IterGraphModule: Setup Graph ##"
        elif self._iter == self._max_iters:
            logger.info("Using the cleanup graph")
            gm = self.cleanup_gm
            profiler_string = "## IterGraphModule: Cleanup Graph ##"
        else:
            gm = self.main_gm
            if self._iter == 2:
                logger.info("Using the main graph")
                profiler_string = "## IterGraphModule -- Maybe Compiling ##"
            else:
                profiler_string = "## IterGraphModule ##"

        with record_function(profiler_string):
            return self._run(gm, *args, **kwargs)

    @property
    def graph(self) -> IterGraph:
        return cast(IterGraph, self.main_gm.graph)

    def recompile(self) -> PythonCode:
        self.setup_gm.recompile()
        self.cleanup_gm.recompile()
        return self.main_gm.recompile()

    def freeze_cross_iter_movement(self) -> None:
        self.graph.freeze_cross_iter_movement()
        self._num_extra_output = self.graph.num_extra_output

    def print_readable(self, print_output: bool = True) -> str:
        return self.main_gm.print_readable(print_output)

    def print_all_graphs(self) -> None:
        logger.info("Printing the three fx.Graph:")
        logger.info("1. Setup fx.Graph:")
        logger.info(f"{self.setup_gm.graph}")
        logger.info("2. Main fx.Graph:")
        logger.info(f"{self.main_gm.graph}")
        logger.info("3. Cleanup fx.Graph:")
        logger.info(f"{self.cleanup_gm.graph}")

    def print_all_graph_modules(self) -> None:
        logger.info("Printing the three fx gm:")
        logger.info("1. Setup fx.GraphModule:")
        logger.info(f"{self.setup_gm.print_readable(False)}")
        logger.info("2. Main fx.GraphModule:")
        logger.info(f"{self.main_gm.print_readable(False)}")
        logger.info("3. Cleanup fx.GraphModule:")
        logger.info(f"{self.cleanup_gm.print_readable(False)}")<|MERGE_RESOLUTION|>--- conflicted
+++ resolved
@@ -537,35 +537,6 @@
         cleanup_kwargs = tree_map_only(
             fx.Node, lambda _arg: self._lookup_node(_arg, self.cleanup_graph), kwargs
         )
-<<<<<<< HEAD
-        self._lookup_node(node, self.cleanup_graph).kwargs = cleanup_kwargs
-        node.kwargs = kwargs
-
-    def args(self, a: Tuple[Argument, ...]):
-        if self._freeze_cross_iter_movement:
-            node.update_arg(int, arg)
-            return
-
-        setup_arg = tree_map(
-            lambda _arg: self._lookup_node(_arg, self.setup_graph)
-            if isinstance(_arg, fx.Node)
-            else _arg,
-            arg,
-        )
-        setup_node = self._lookup_node(node, self.setup_graph)
-        assert setup_node is not None, "setup_node is None"
-        setup_node.update_arg(idx, setup_arg)
-
-        node.update_arg(idx, arg)
-
-        cleanup_arg = tree_map(
-            lambda _arg: self._lookup_node(_arg, self.cleanup_graph)
-            if isinstance(_arg, fx.Node)
-            else _arg,
-            arg,
-        )
-=======
->>>>>>> ae59398b
         cleanup_node = self._lookup_node(node, self.cleanup_graph)
         cleanup_node.kwargs = cleanup_kwargs
         node.kwargs = kwargs
