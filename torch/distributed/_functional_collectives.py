--- conflicted
+++ resolved
@@ -20,11 +20,7 @@
         from torch._dynamo.external_utils import is_compiling as is_torchdynamo_compiling
     except Exception:
         warnings.warn(
-<<<<<<< HEAD
-            "Unable to import torchdynamo util `is_torchdynamo_compiling`, so won't support torchdynamo correctly", stacklevel=2
-=======
             "Unable to import torchdynamo util `is_torchdynamo_compiling`, so won't support torchdynamo correctly", stacklevel=TO_BE_DETERMINED
->>>>>>> fff02e67
         )
 
         def is_torchdynamo_compiling():
@@ -529,11 +525,7 @@
     c10_lib_impl = torch.library.Library("c10d_functional", "IMPL")
     _register_ops()
 else:
-<<<<<<< HEAD
-    warnings.warn("PyTorch Distributed functional collectives do not work with torch::deploy.", stacklevel=2)
-=======
     warnings.warn("PyTorch Distributed functional collectives do not work with torch::deploy.", stacklevel=TO_BE_DETERMINED)
->>>>>>> fff02e67
 
 
 """
