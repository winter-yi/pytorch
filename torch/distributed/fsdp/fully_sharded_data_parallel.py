import contextlib
import copy
import functools
import itertools
import math
import traceback
import warnings
from contextlib import contextmanager
from dataclasses import dataclass
from enum import Enum, auto
from typing import (
    Any,
    Callable,
    Dict,
    Generator,
    Iterable,
    Iterator,
    List,
    Mapping,
    NamedTuple,
    Optional,
    Set,
    Tuple,
    Union,
    cast,
)

import torch
import torch.distributed as dist
import torch.distributed.algorithms._checkpoint.checkpoint_wrapper as checkpoint_wrapper
import torch.nn as nn
import torch.nn.functional as F
from torch.autograd import Variable
from torch.distributed import ProcessGroup
from torch.distributed._shard.sharded_tensor import (
    Shard,
    ShardedTensor,
    init_from_local_shards,
)
from torch.distributed.algorithms._checkpoint.checkpoint_wrapper import (
    _CHECKPOINT_PREFIX,
)
from torch.distributed.algorithms._comm_hooks import (
    LOW_PRECISION_HOOKS,
    default_hooks,
)
from torch.distributed.distributed_c10d import _get_default_group
from torch.distributed.utils import (
    _replace_by_prefix,
    _sync_params_and_buffers,
    _to_kwargs,
)
from torch.nn.parameter import Parameter
from ._optim_utils import (
    _broadcast_pos_dim_tensor_states,
    _broadcast_processed_optim_state_dict,
    _flatten_optim_state_dict,
    _get_param_id_to_param,
    _get_param_to_param_id,
    _optim_state_dict,
    _process_pos_dim_tensor_state,
    _rekey_sharded_optim_state_dict,
)
from ._shard_utils import _create_chunk_sharded_tensor
from ._utils import (
    _apply_to_modules,
    _apply_to_tensors,
    _contains_batchnorm,
    _override_batchnorm_mixed_precision,
)
from .flat_param import FlatParameter, FlatParamHandle
from .flatten_params_wrapper import (
    FLAT_PARAM,
    FPW_MODULE,
    FlattenParamsWrapper,
)
from .wrap import (
    ParamExecOrderWrapPolicy,
    _or_policy,
    _recursive_wrap,
    _wrap_batchnorm_individually,
)

_TORCHDISTX_AVAIL = True
try:
    from torchdistx import deferred_init, fake
except ImportError:
    _TORCHDISTX_AVAIL = False

_TORCH_FX_AVAIL = True
if not hasattr(torch, "fx"):
    _TORCH_FX_AVAIL = False
if _TORCH_FX_AVAIL:
    from ._symbolic_trace import (
        TracingConfig,
        _init_execution_info,
        _patch_tracer,
    )


__all__ = [
    "FullyShardedDataParallel", "ShardingStrategy", "MixedPrecision",
    "CPUOffload", "BackwardPrefetch", "StateDictType", "StateDictConfig",
    "FullStateDictConfig", "LocalStateDictConfig", "ShardedStateDictConfig",
    "OptimStateKeyType", "TrainingState_", "p_assert", "clean_tensor_name",
]


FSDP_WRAPPED_MODULE = "_fsdp_wrapped_module"
FSDP_PREFIX = FSDP_WRAPPED_MODULE + "." + FPW_MODULE + "."

_PARAM_BROADCAST_BUCKET_SIZE = int(250 * 1024 * 1024)

def _default_meta_device_init_fn(module):
    """
    Default initializer for modules initialized on the meta device.
    """
    # TODO: move module to device_id here once device_id is available.
    module.to_empty(device=torch.cuda.current_device())
    try:
        with torch.no_grad():
            module.reset_parameters()
    except BaseException as e:
        warnings.warn(
            f"Unable to call reset_parameters() for module on meta device with error {str(e)}. "
            "Please ensure your module implements a ``reset_parameters`` function."
        )
        raise e


class ShardingStrategy(Enum):
    """
    This specifies the sharding strategy to be used for distributed training by
    :class:`FullyShardedDataParallel`.
    FULL_SHARD: Parameters, gradients, and optimizer states are sharded. For
                the parameters, this algorithm all-gathers before the forward,
                reshards after the forward, all-gathers before the backward
                computation, and reshards after the backward computation. The
                gradients are synchronized and sharded via reduce-scatter after
                the backward computation. The sharded optimizer states are
                updated locally.
    SHARD_GRAD_OP: Gradients and optimizer states are sharded during
                   computation, and additionally parameters are sharded outside
                   computation. For the parameters, this algorithm all-gathers
                   before the forward, does not reshard after the forward, and
                   only reshards after the backward computation. The gradients
                   are synchronized and sharded via reduce-scatter after the
                   backward computation. The sharded optimizer states are
                   updated locally. Inside ``no_sync()``, the parameters are
                   not resharded after the backward computation.
    NO_SHARD: Parameters, gradients, and optimizer states are not sharded but
              instead replicated across ranks, similar to PyTorch's
              ``DistributedDataParallel`` API. The gradients are synchronized
              via all-reduce after the backward computation. The unsharded
              optimizer states are updated locally.
    HYBRID_SHARD(future support): Apply ``FULL_SHARD`` intra-node and
                                  ``NO_SHARD`` inter-node.

    """
    FULL_SHARD = auto()
    SHARD_GRAD_OP = auto()
    NO_SHARD = auto()
    # TODO
    # HYBRID_SHARD = auto()


@dataclass
class MixedPrecision:
    """
    A config to enable mixed precision training with FullyShardedDataParallel.
    This class can be constructed with three flags:
        ``param_dtype`` controls the precision of model parameters, inputs, and
        therefore the precision under which computation happens. After forward
        and backward passes, FSDP parameters point to full precision shards
        that are kept in memory. Full precision parameters are always
        checkpointed.
        ``reduce_dtype`` controls the precision under which gradient reduction
        would occur, which can potentially be different than ``param_dtype``
        for use cases such as communication efficiency.
        ``buffer_dtype`` controls the precision that buffers are cast to. Note
        that buffers are unsharded and are cast in the first forward pass, and
        remain in their reduced precision state even after forward/backward
        passes. However, when taking checkpoints with ``state_dict``, buffers
        are checkpointed in their full precision (and then restored back to
        to their reduced precision) as expected. Note that this checkpoint
        support is currently limited to ``StateDictType.FULL_STATE_DICT``.

    .. note:: In ``summon_full_params``, parameters are summoned in full
        precision but buffers are not.

    .. note:: Parameters and buffers are checkpointed in full precision. For
        buffers, this is only guaranteed to work for ``StateDictType.FULL_STATE_DICT``.

    .. note:: This API is experimental and subject to change.

    .. note:: Specification of reduced precision types must be explicit, in that
        if, for example, ``param_dtype`` is not specified, it will not be cast by
        FSDP. Thus, a config such as ``MixedPrecision(reduce_dtype=torch.float16)``
        will not cast buffers or parameters. Note that if a ``MixedPrecision``
        config is specified without a ``reduce_dtype``, gradient communication
        would occur in the `param_dtype` precision, if given, otherwise, in the
        original parameter precision.
    """
    # maintain a tensor of this dtype that the fp32 param shard will be cast to.
    # Will control the precision of model params, inputs, and thus compute as
    # well.
    param_dtype: Optional[torch.dtype] = None
    # Gradient communication precision.
    reduce_dtype: Optional[torch.dtype] = None
    # Buffer precision.
    # TODO: buffer + param are usually of the same type, if user specifies
    # param but not buffer, should we automatically make buffer be the same?
    buffer_dtype: Optional[torch.dtype] = None


@dataclass
class CPUOffload:
    """
    CPU offloading config. Currently, only parameter and gradient CPU
    offload are supported.
    offload_params: Offloading parameters to CPUs when these parameters are
                    not used for computation on GPUs. This implicitly enables
                    gradient offloading to CPUs in order for parameters and
                    gradients to be on the same device to work with optimizer.
    """

    offload_params: bool = False


class BackwardPrefetch(Enum):
    """
    Specify where to prefetch next layer's full parameters
    during backward pass.
    BACKWARD_PRE: prefetch right before current layer's backward computation
                  starts, this approach will increase backward communication
                  and computation overalpping and potentialy improve training
                  performance, but it may increase the peak memory usage as
                  the prefetched full parameters will be kept in the GPU memory
                  until next layer's backward computation is done.
    BACKWARD_POST: prefetch right after current layer's backward computation finishes,
                   this approach will not increase peak memory as prefetching happens
                   after current layer's full parameters are freed.
                   It could potentially improve backward communication and computation
                   overlapping as it avoids all_gather and reduce_scatter are blocked
                   each other in the single NCCL stream. However, based on our experiments,
                   for some models, the backward post backward hook fire order is not always
                   the reversed forward computation order, so this
                   approach may prefetch full parameters for layers ahead of next layer,
                   this 'ahead' all_gather could delay next layer's all_gather in the
                   single NCCL stream and cause the next layer's computation delay. So it may
                   cause some performance regession for some models.
    """

    BACKWARD_PRE = auto()
    BACKWARD_POST = auto()
    # TODO, BACKWARD_PRE_CPU, prefetch full parameters and keep them in the CPU memory


class TrainingState_(Enum):
    """
    Simple enum to indicate what state FSDP is in. Used for asserting
    to make sure APIs are called in the correct state.
    ..note::
        ``BACKWARD_PRE`` and ``BACKWARD_POST`` states are used to ensure we
        receives backward hooks in the correct order. It is used to catch
        unexpected order of hooks being called (likely due to our
        hook registration logic or autograd engine logic changes).
    """

    IDLE = auto()
    FORWARD = auto()
    BACKWARD_PRE = auto()
    BACKWARD_POST = auto()
    SUMMON_FULL_PARAMS = auto()


class StateDictType(Enum):
    """
    This enum indicates that which type of ``state_dict`` the FSDP module is
    currently processing (returning or loading).
    The default value is FULL_STATE_DICT to comply the PyTorch convention.
    ..note::
        FSDP currently supports three types of ``state_dict``:
            1. ``state_dict/load_state_dict`: this pair of APIs return and load
               the non-sharded, unflattened parameters. The semantics is the
               same as using DDP.
            2. ``_local_state_dict/_load_local_state_dict``: this pair of APIs return
               and load local sharded, flattened parameters. The values returned
               by ``_local_state_dict`` can be directly used by FSDP and is only
               meaningful to FSDP (because parameters are flattened). Note that
               these APIs are meant for use via the :func:`state_dict_type`
               context manager as follows:
                   >>> # xdoctest: +SKIP("undefined variables")
                   >>> with fsdp.state_dict_type(StateDictType.LOCAL_STATE_DICT):
                   ...     state = fsdp.state_dict()  # loads local state dict
            3. ``_sharded_state_dict/_load_sharded_state_dict``: this pair of APIs
               return and load sharded, unflattened parameters. The ``state_dict``
               return by ``sharded_state_dict`` can be used by all other parallel
               schemes (resharding may be required).
    """

    FULL_STATE_DICT = auto()
    LOCAL_STATE_DICT = auto()
    SHARDED_STATE_DICT = auto()

@dataclass
class StateDictConfig:
    """
    ``StateDictConfig`` is the base class for all state_dict configuration classes.
    Users should instantiate a child version (i.e. ``FullStateDictConfig``) in
    order to configure settings for the particular type of ``state_dict``
    implementation FSDP will use.
    """
    pass

@dataclass
class FullStateDictConfig(StateDictConfig):
    """
    ``FullStateDictConfig`` is a config class meant to be used with
    ``StateDictType.FULL_STATE_DICT``. Currently, it accepts two parameters,
    ``offload_to_cpu`` and ``rank0_only`` which can be configured to offload
    the full ``state_dict`` to CPU and to materialize the ``state_dict`` on
    rank 0 only. When used, it is recommended to enable both of these flags
    together to optimize memory savings when taking checkpoints. Note that
    this config class is meant for user via the :func:`state_dict_type`
    context manager as follows:
        >>> # xdoctest: +SKIP("undefined variables")
        >>> fsdp = FSDP(model, auto_wrap_policy=...)
        >>> cfg = FullStateDictConfig(offload_to_cpu=True, rank0_only=True)
        >>> with FullyShardedDataParallel.state_dict_type(fsdp, StateDictType.FULL_STATE_DICT, cfg):
        >>>     state = fsdp.state_dict()
        >>>     # state will be empty on non rank 0 and contain CPU tensors on rank 0.
        >>> # To reload checkpoint for inference, finetuning, transfer learning, etc:
        >>> model = model_fn() # Initialize model on CPU in preparation for wrapping with FSDP
        >>> if dist.get_rank() == 0:
        >>>     # Load checkpoint only on rank 0 to avoid memory redundancy
        >>>     state_dict = torch.load("my_checkpoint.pt")
        >>>     model.load_state_dict(state_dict)
        >>> # All ranks initialize FSDP module as usual. ``sync_module_states`` argument
        >>> # communicates loaded checkpoint states from rank 0 to rest of the world.
        >>> fsdp = FSDP(model, device_id=torch.cuda.current_device(), auto_wrap_policy=..., sync_module_states=True)
        >>> # After this point, all ranks have FSDP model with loaded checkpoint.
    """
    offload_to_cpu: bool = False
    rank0_only: bool = False

@dataclass
class LocalStateDictConfig(StateDictConfig):
    pass

@dataclass
class ShardedStateDictConfig(StateDictConfig):
    pass

_state_dict_type_to_config = {
    StateDictType.FULL_STATE_DICT: FullStateDictConfig,
    StateDictType.LOCAL_STATE_DICT: LocalStateDictConfig,
    StateDictType.SHARDED_STATE_DICT: ShardedStateDictConfig,
}

class OptimStateKeyType(Enum):
    PARAM_NAME = auto()
    PARAM_ID = auto()


class _ExecOrderWarnStatus(Enum):
    """Used internally for execution order validation."""
    NONE = auto()     # no deviation yet
    WARNING = auto()  # deviated this iteration; currently issuing warnings
    WARNED = auto()   # deviated in a previous iteration


class _ExecOrderData():
    """
    This contains the data used for validating execution order across ranks.

    Attributes:
        _all_flat_params (List[FlatParameter]): A :class:`list` of all
            flattened parameters contained in the FSDP module hierarchy with
            the list index implicitly giving a unique parameter index.
        _param_to_unflat_param_names (Dict[FlatParameter, List[str]]): A
            mapping from flattened parameter to the comprising unflattened
            parameters' names.
        is_first_iter (bool): Whether executing in the first iteration or not.
        param_order (List[int]): Order that parameters participate in the
            forward pass; constructed on the first iteration and validated
            against in subsequent iterations.
        index (int): Index tracking the position in ``param_order``
            when validating the forward pass execution order in subsequent
            iterations.
        warn_status (_ExecOrderWarnStatus): To avoid flooding the console, we
            only issue warnings throughout the first deviating iteration and no
            longer check thereafter; this tracks the warning status.
    """
    def __init__(self) -> None:
        self._all_flat_params: List[FlatParameter] = []
        self._param_to_unflat_param_names: Dict[FlatParameter, List[str]] = []
        # Modified in the first iteration:
        self.is_first_iter: bool = True
        self.param_order: List[int] = []
        # Modified in the subsequent iterations:
        self.index: int = 0
        self.warn_status: _ExecOrderWarnStatus = _ExecOrderWarnStatus.NONE

    def init(self, root_module: "FullyShardedDataParallel"):
        assert root_module._is_root, "This data structure should only be " \
            "initialized on an FSDP root module"
        # Save all `FlatParameter`s in `root_module`'s hierarchy to
        # `_all_flat_params` instead of re-materializing each time to avoid the
        # result depending on the calling context (e.g. when some parameters
        # have been rebuilt)
        self._all_flat_params = [
            param for param in root_module.parameters()
            if isinstance(param, FlatParameter)
        ]
        self._param_to_unflat_param_names = cast(
            Dict[FlatParameter, List[str]],
            _get_param_to_unflat_param_names(root_module)
        )

    def get_param_index(self, param: FlatParameter) -> int:
        """Returns a unique non-negative parameter index for ``param`` if it is
        valid or -1 otherwise. Critically, this index assignment must be the
        same across ranks."""
        assert isinstance(param, FlatParameter), \
            f"Expects `param` is a `FlatParameter` but got {type(param)}"
        for i, p in enumerate(self._all_flat_params):
            if p is param:
                return i
        return -1

    def get_param(self, param_index: int) -> Optional[FlatParameter]:
        """Returns the parameter corresponding to ``param_index`` or ``None``
        if the index is invalid."""
        for i, p in enumerate(self._all_flat_params):
            if i == param_index:
                return p
        return None

    def get_unflat_param_names(self, param_index: int) -> List[str]:
        """Returns a :class:`list` of unflattened parameter names comprising
        the flattened parameter with index ``param_index`` or an empty
        :class:`list` if ``param_index`` is invalid."""
        param = self.get_param(param_index)
        if param is None:
            return []
        assert param in self._param_to_unflat_param_names, \
            "Internal data structures out of sync; check `init()`"
        return self._param_to_unflat_param_names[param]

    def reset(self):
        """Called in :meth:`_wait_for_post_backward` to reset data for the next
        iteration."""
        self.is_first_iter = False
        self.index = 0
        # `reset()` marks the end of an iteration, so transition if needed
        if self.warn_status == _ExecOrderWarnStatus.WARNING:
            self.warn_status = _ExecOrderWarnStatus.WARNED


class FullyShardedDataParallel(nn.Module):
    """
    A wrapper for sharding Module parameters across data parallel workers. This
    is inspired by `Xu et al.`_ as well as the ZeRO Stage 3 from DeepSpeed_.
    FullyShardedDataParallel is commonly shortened to FSDP.

    .. _`Xu et al.`: https://arxiv.org/abs/2004.13336
    .. _DeepSpeed: https://www.deepspeed.ai/

    Example::

        >>> # xdoctest: +SKIP("undefined variables")
        >>> import torch
        >>> from torch.distributed.fsdp import FullyShardedDataParallel as FSDP
        >>> torch.cuda.set_device(device_id)
        >>> sharded_module = FSDP(my_module)
        >>> optim = torch.optim.Adam(sharded_module.parameters(), lr=0.0001)
        >>> x = sharded_module(x, y=3, z=torch.Tensor([1]))
        >>> loss = x.sum()
        >>> loss.backward()
        >>> optim.step()

    .. warning::
        The optimizer must be initialized *after* the module has been wrapped,
        since FSDP will shard parameters in-place and this will break any
        previously initialized optimizers.

    .. warning::
        If the destination CUDA device has ID ``dev_id``, either (1)
        ``module`` should already be placed on that device, (2) the device
        should be set using ``torch.cuda.set_device(dev_id)``, or (3)
        ``dev_id`` should be passed into the ``device_id`` constructor
        argument. This FSDP instance's compute device will be that destination
        device. For (1) and (3), the FSDP initialization always occurs on GPU.
        For (2), the FSDP initialization happens on ``module`` 's current
        device, which may be CPU.

    .. warning::
        FSDP currently does not support gradient accumulation outside
        ``no_sync()`` when using CPU offloading. Trying to do so yields
        incorrect results since FSDP will use the newly-reduced gradient
        instead of accumulating with any existing gradient.

    .. warning::
        Changing the original parameter variable names after construction will
        lead to undefined behavior.

    .. warning::
        Passing in `sync_module_states=True` flag requires module to be put
        on GPU, or to use ``device_id`` argument to specify a CUDA device that
        FSDP will move module to. This is because ``sync_module_states=True``
        requires GPU communication.

    .. warning::
        As of PyTorch 1.12, FSDP only offers limited support for shared parameters
        (for example, setting one ``Linear`` layer's weight to another's). In
        particular, modules that share parameters must be wrapped as part of the
        same FSDP unit. If enhanced shared parameter support is needed for your
        use case, please ping https://github.com/pytorch/pytorch/issues/77724

    .. note::
        Inputs into FSDP ``forward`` function will be moved to compute device
        (same device FSDP module is on) before running ``forward``, so user does
        not have to manually move inputs from CPU -> GPU.

    Args:
        module (nn.Module):
            module to be wrapped with FSDP.
        process_group (Optional[ProcessGroup]):
            process group for sharding
        sharding_strategy (Optional[ShardingStrategy]):
            Config sharding algorithm, different sharding algorithm has trade
            off between memory saving and communication overhead. ``FULL_SHARD``
            will be chosen if sharding_strategy is not specified.
        cpu_offload (Optional[CPUOffload]):
            CPU offloading config. Currently, only parameter and gradient CPU
            offload is supported. It can be enabled via passing in
            ``cpu_offload=CPUOffload(offload_params=True)``. Note that this
            currently implicitly enables gradient offloading to CPU in order for
            params and grads to be on same device to work with optimizer. This
            API is subject to change. Default is ``None`` in which case there
            will be no offloading.
        auto_wrap_policy (Optional[Callable[[nn.Module, bool, int], bool]]):
            A callable specifying a policy to recursively wrap layers with FSDP.
            Note that this policy currently will only apply to child modules of
            the passed in module. The remainder modules are always wrapped in
            the returned FSDP root instance.
            ``size_based_auto_wrap_policy`` written in ``torch.distributed.fsdp.wrap`` is
            an example of ``auto_wrap_policy`` callable, this policy wraps layers
            with the number of parameters larger than 100M. ``transformer_auto_wrap_policy``
            written in ``torch.distributed.fsdp.wrap`` is an example of ``auto_wrap_policy``
            callable for transformer-like model architectures. Users can supply the customized
            ``auto_wrap_policy`` callable that should accept following arguments:
            ``module: nn.Module``, ``recurse: bool``, ``unwrapped_params: int``, and return
            a ``bool`` specifying whether the passed in ``module``` should be wrapped
            (if ``recurse=False``) or whether we should recurse down the subgraph of ``module``
            children (if ``recurse=True``). Extra customized arguments could be added to
            the customized ``auto_wrap_policy`` callable as well. It is a good practice to
            print out the sharded model and check whether the sharded model is what
            the application wants and then adjust accordingly.

            Example::

                >>> def custom_auto_wrap_policy(
                >>>     module: nn.Module,
                >>>     recurse: bool,
                >>>     unwrapped_params: int,
                >>>     # These are customizable for this policy function.
                >>>     min_num_params: int = int(1e8),
                >>> ) -> bool:
                >>>     return unwrapped_params >= min_num_params
                >>> # Configure a custom min_num_params
                >>> my_auto_wrap_policy = functools.partial(custom_auto_wrap_policy, min_num_params=1e5)

        backward_prefetch (Optional[BackwardPrefetch]):
            This is an experimental feature that is subject to change in the
            the near future. It allows users to enable two different backward_prefetch
            algorithms to help backward communication and computation overlapping.
            Pros and cons of each algorithm is explained in the class ``BackwardPrefetch``.
        mixed_precision (Optional[MixedPrecision]): A ``MixedPrecision`` instance
            describing the mixed precision training config to be used. ``MixedPrecision``
            supports configuring parameter, buffer, and gradient communication dtype. Note
            that only floating point data is cast to the reduced precision. This allows
            users potential memory saving and training speedup while trading off
            accuracy during model training. If ``None``, no mixed precision is applied.
            Note that if ``mixed_precision`` is enabled for FSDP model that
            contains ``BatchNorm`` with ``auto_wrap_policy``, FSDP will take
            care to disable mixed precision for ``BatchNorm`` units by wrapping
            them separately in their own FSDP unit with ``mixed_precision=None``.
            This is done because several ``BatchNorm`` kernels do not implement
            reduced type support at the moment. If individually wrapping the model,
            users must take care to set ``mixed_precision=None`` for
            ``BatchNorm`` units.
            (Default: ``None``)
        ignored_modules (Optional[Iterable[torch.nn.Module]]): Modules whose
            own parameters and child modules' parameters and buffers are
            ignored by this instance. None of the modules directly in
            ``ignored_modules`` should be :class:`FullyShardedDataParallel`
            instances, and any child modules that are already-constructed
            :class:`FullyShardedDataParallel` instances will not be ignored if
            they are nested under this instance. This argument may be used to
            avoid sharding specific parameters at module granularity when using an
            ``auto_wrap_policy`` or if parameters' sharding is not managed by
            FSDP. (Default: ``None``)
        param_init_fn (Optional[Callable[[nn.Module], None]]):
            A ``Callable[torch.nn.Module] -> None`` that
            specifies how modules that are currently on the meta device should be initialized
            onto an actual device. Note that as of v1.12, we detect modules on the meta
            device via ``is_meta`` check and apply a default initialization that calls
            ``reset_parameters`` method on the passed in ``nn.Module`` if ``param_init_fn``
            is not specified, otherwise we run ``param_init_fn`` to initialize the passed
            in ``nn.Module``. In particular, this means that if ``is_meta=True`` for any
            module parameters for modules that will be wrapped with FSDP and ``param_init_fn``
            is not specified, we assume your module properly implements a ``reset_paramters()``
            and will throw errors if not. Note that additionally, we offer support for modules
            initialized with torchdistX's (https://github.com/pytorch/torchdistX)
            ``deferred_init`` API. In this case, deferred modules would be initialized
            by a default initialization function that calls torchdistX's
            ``materialize_module``, or the passed in ``param_init_fn``, if it is not
            ``None``. The same ``Callable`` is applied to initialize all meta modules.
            Note that this initialization function is applied before doing any FSDP sharding
            logic.

            Example::

                >>> # xdoctest: +SKIP("undefined variables")
                >>> module = MyModule(device="meta")
                >>> def my_init_fn(module):
                >>>     # responsible for initializing a module, such as with reset_parameters
                >>>     ...
                >>> fsdp_model = FSDP(module, param_init_fn=my_init_fn, auto_wrap_policy=size_based_auto_wrap_policy)
                >>> print(next(fsdp_model.parameters()).device) # current CUDA device
                >>> # With torchdistX
                >>> module = deferred_init.deferred_init(MyModule, device="cuda")
                >>> # Will initialize via deferred_init.materialize_module().
                >>> fsdp_model = FSDP(module, auto_wrap_policy=size_based_auto_wrap_policy)

        device_id (Optional[Union[int, torch.device]]): An ``int`` or ``torch.device``
            describing the CUDA device the FSDP module should be moved to determining where
            initialization such as sharding takes place. If this argument is not specified
            and ``module`` is on CPU, we issue a warning mentioning that this argument can
            be specified for faster initialization. If specified, resulting FSDP instances
            will reside on this device, including moving ignored modules' parameters if
            needed. Note that if ``device_id`` is specified but ``module`` is already on a
            different CUDA device, an error will be thrown. (Default: ``None``)

        sync_module_states (bool): If ``True``, each individually wrapped FSDP unit will broadcast
            module parameters from rank 0 to ensure they are the same across all ranks after
            initialization. This helps ensure model parameters are the same across ranks
            before starting training, but adds communication overhead to ``__init__``, as at least
            one broadcast is triggered per individually wrapped FSDP unit.
            This can also help load checkpoints taken by ``state_dict`` and to be loaded by
            ``load_state_dict`` in a memory efficient way. See documentation for
            :class:`FullStateDictConfig` for an example of this. (Default: ``False``)

    """
    def __init__(
        self,
        module: nn.Module,
        process_group: Optional[ProcessGroup] = None,
        sharding_strategy: Optional[ShardingStrategy] = None,
        cpu_offload: Optional[CPUOffload] = None,
        auto_wrap_policy: Optional[Callable] = None,
        backward_prefetch: Optional[BackwardPrefetch] = None,
        mixed_precision: Optional[MixedPrecision] = None,
        ignored_modules: Optional[Iterable[torch.nn.Module]] = None,
        param_init_fn: Optional[Callable[[nn.Module], None]] = None,
        device_id: Optional[Union[int, torch.device]] = None,
        sync_module_states: bool = False,
        forward_prefetch: bool = False,
    ):
        if isinstance(auto_wrap_policy, ParamExecOrderWrapPolicy):
            self._init_param_exec_order_wrap_policy(
                module=module,
                process_group=process_group,
                sharding_strategy=sharding_strategy,
                cpu_offload=cpu_offload,
                auto_wrap_policy=auto_wrap_policy,
                backward_prefetch=backward_prefetch,
                mixed_precision=mixed_precision,
                ignored_modules=ignored_modules,
                param_init_fn=param_init_fn,
                device_id=device_id,
                sync_module_states=sync_module_states,
                forward_prefetch=forward_prefetch,
            )
            return

        torch._C._log_api_usage_once("torch.distributed.fsdp")
        super().__init__()
<<<<<<< HEAD

        self._ignored_modules = self._get_ignored_modules(module, ignored_modules)
        ignored_params, self._ignored_param_names = self._get_ignored_params(
            module, self._ignored_modules
        )
        self._buffer_names = self._get_buffer_names(module)
=======
        self._debug_level = dist.get_debug_level()
        self._handles: List[FlatParamHandle] = []
        # Validate the ignored modules and derive the ignored parameters/buffers
        ignored_modules = self._get_ignored_modules(module, ignored_modules)
        self._ignored_modules = ignored_modules
        ignored_params, ignored_param_names = \
            self._get_ignored_params(module, ignored_modules)
        buffer_names = self._get_buffer_names(module)
        # Compute the names to ignore for full state dict cloning (i.e. those
        # of the ignored modules' parameters and of all modules' buffers)
        self._ignored_param_names = ignored_param_names
        self._buffer_names = buffer_names
        # NOTE: Since the names are computed at construction time, if the user
        # changes them later, then FSDP will not properly ignore them. However,
        # the `FlatParameter` implementation already relies on this assumption.
        # We do this at construction time since we want the fully prefixed
        # parameter names matching the keys in the model state dict (namely,
        # including the wrapped module's name in the prefix), which may be done
        # most non-intrusively here before flattening.

        # if auto_wrap_policy is specified, submodules should not be
        # already wrapped, otherwise we'd attempt to double wrap them resulting
        # in errors.
>>>>>>> d09486ab
        if auto_wrap_policy is not None:
            auto_wrap_kwargs = {
                "module": module,
                "auto_wrap_policy": auto_wrap_policy,
                "wrapper_cls": FullyShardedDataParallel,
                "ignored_modules": self._ignored_modules,
                "ignored_params": ignored_params,
                "only_wrap_children": True,  # avoid double wrapping the root
            }
            fsdp_kwargs = {
                "process_group": process_group,
                "sharding_strategy": sharding_strategy,
                "cpu_offload": cpu_offload,
                "backward_prefetch": backward_prefetch,
                "forward_prefetch": forward_prefetch,
                "mixed_precision": mixed_precision,
                "param_init_fn": param_init_fn,
                "device_id": device_id,
                "sync_module_states": sync_module_states,
            }
            self._auto_wrap(auto_wrap_kwargs, fsdp_kwargs)

        self.process_group = process_group or _get_default_group()
        self.rank = self.process_group.rank()
        self.world_size = self.process_group.size()
        self.training_state = TrainingState_.IDLE
        self.cpu_offload = cpu_offload or CPUOffload()
        self.backward_prefetch = backward_prefetch
        self.forward_prefetch = forward_prefetch
        self.sharding_strategy = sharding_strategy or ShardingStrategy.FULL_SHARD
        self.mixed_precision = mixed_precision or MixedPrecision()
        # Save a mapping from fully prefixed buffer name to its original dtype
        # since for mixed precision, buffers are restored to their original
        # dtype for model checkpointing
        self._buffer_name_to_orig_dtype: Dict[str, torch.dtype] = {}

        self._check_single_device_module(module, ignored_params)
        device_from_device_id: Optional[torch.device] = self._get_device_from_device_id(device_id)
        self._materialize_module(module, param_init_fn, device_from_device_id)
        self._move_module_to_device(module, ignored_params, device_from_device_id)
        self.compute_device = self._get_compute_device(module, ignored_params, device_from_device_id)
        params_to_flatten = list(self._get_orig_params(module, ignored_params))
        if sync_module_states:
            self._sync_module_states(module, params_to_flatten)

        self._fsdp_wrapped_module = FlattenParamsWrapper(module, params_to_flatten)
        self._check_orig_params_flattened(ignored_params)
        # Invariant: `self.params` contains exactly the `FlatParameter`s of the
        # handles in `self._handles`
        self._handles: List[FlatParamHandle] = []
        self.params: List[FlatParameter] = []
        if self._fsdp_wrapped_module.has_params:
            handle = self._fsdp_wrapped_module.handle
            self.params.append(handle.flat_param)
            self._register_param_handle(handle)
            self._shard_parameters()
            if self.cpu_offload.offload_params:
                with torch.no_grad():
                    handle._flat_param_to(torch.device("cpu"))

        self._sync_gradients = True
        self._communication_hook = self._get_default_comm_hook()
        self._communication_hook_state = self._get_default_comm_hook_state()
        self._hook_registered = False

        # Used to prevent running the pre-backward hook multiple times
        self._pre_backward_hook_has_run: bool = False
        self._is_root: Optional[bool] = None  # `None` indicates not yet set
        # The following attributes are owned by the root FSDP instance and
        # shared with non-root FSDP instances
        self._streams: Dict[str, torch.cuda.Stream] = {}
        self._fsdp_graph_order: List[FullyShardedDataParallel] = []
        self._my_fsdp_idx_in_graph: Optional[int] = None
        self._pre_backward_hook_full_params_prefetched: bool = False
        self._forward_full_params_prefetched: bool = False
        self._init_reshard_after_forward()
        self._exec_order_data = _ExecOrderData()
        # Used for `BACKWARD_POST` prefetching
        self._need_rebuild_full_params = False

        # `_state_dict_type` controls the `state_dict()` behavior, which is
        # implemented using post-save and pre-load hooks
        self._state_dict_type = StateDictType.FULL_STATE_DICT
        self._state_dict_config = FullStateDictConfig()
        self._register_state_dict_hook(self._post_state_dict_hook)
        self._post_state_dict_hook_fn = {
            StateDictType.FULL_STATE_DICT: self._full_post_state_dict_hook,
            StateDictType.LOCAL_STATE_DICT: self._local_post_state_dict_hook,
            StateDictType.SHARDED_STATE_DICT: self._sharded_post_state_dict_hook,
        }
        self._register_load_state_dict_pre_hook(
            self._pre_load_state_dict_hook, with_module=True
        )
        self._pre_load_state_dict_hook_fn = {
            StateDictType.FULL_STATE_DICT: self._full_pre_load_state_dict_hook,
            StateDictType.LOCAL_STATE_DICT: self._local_pre_load_state_dict_hook,
            StateDictType.SHARDED_STATE_DICT: self._sharded_pre_load_state_dict_hook,
        }
        self.register_load_state_dict_post_hook(
            self._post_load_state_dict_hook
        )
        self._post_load_state_dict_hook_fn = {
            StateDictType.FULL_STATE_DICT: self._full_post_load_state_dict_hook,
            StateDictType.LOCAL_STATE_DICT: self._local_post_load_state_dict_hook,
            StateDictType.SHARDED_STATE_DICT: self._sharded_post_load_state_dict_hook,
        }

    def _get_ignored_modules(
        self,
        root_module: nn.Module,
        _ignored_modules: Optional[Iterable[torch.nn.Module]],
    ) -> Set[nn.Module]:
        """
        Checks that ``_ignored_modules`` is an iterable of ``nn.Module`` s
        without any FSDP instances, and returns the modules contained in their
        module subtrees as a :class:`set`. Nested FSDP instances are excluded,
        but their already-computed ignored modules are included.
        """
        if _ignored_modules is None:
            return set()
        msg_prefix = "`ignored_modules` should be an iterable of `torch.nn.Module`s "
        try:
            ignored_root_modules = set(_ignored_modules)
        except TypeError:
            raise TypeError(msg_prefix + f"but got {type(_ignored_modules)}")
        for module in ignored_root_modules:
            if not isinstance(module, torch.nn.Module):
                raise TypeError(msg_prefix + f"but got an iterable with {type(module)}")
            if isinstance(module, FullyShardedDataParallel):
                raise ValueError("`ignored_modules` should not include FSDP modules")
        # Include child modules and exclude nested FSDP modules themselves
        ignored_modules = set(
            child
            for module in ignored_root_modules
            for child in module.modules()
            if not isinstance(child, (FullyShardedDataParallel, FlattenParamsWrapper))
        )
        if root_module in ignored_modules:
            warnings.warn(
                "Trying to ignore the top-level module passed into the FSDP "
                "constructor itself will result in all parameters being "
                f"ignored and is not well-supported: {module}"
            )
        # Include nested FSDP modules' ignored modules
        for submodule in root_module.modules():
            if isinstance(submodule, FullyShardedDataParallel):
                assert hasattr(submodule, "_ignored_modules")
                ignored_modules.update(submodule._ignored_modules)
        return ignored_modules

    def _get_ignored_params(
        self,
        root_module: torch.nn.Module,
        ignored_modules: Set[torch.nn.Module],
    ) -> Tuple[Set[torch.nn.Parameter], Set[str]]:
        """
        Returns the parameters of the modules in ``ignored_modules``,
        excluding any :class:`FlatParameter` s, and their fully prefixed names,
        both as :class:`set` s.
        """
        ignored_params = set(
            p
            for m in ignored_modules
            for p in m.parameters()
            if not isinstance(p, FlatParameter)
        )
        # Conservatively include all shared parameters' names
        param_to_unflat_param_names = _get_param_to_unflat_param_names(
            root_module,
            dedup_shared_params=False,
        )
        ignored_param_names = set()
        for param in ignored_params:
            unflat_param_names = param_to_unflat_param_names[param]
            clean_names = []
            for k in unflat_param_names:
                # Clean any module wrapper prefixes in case of nested wrapping
                clean_names.append(clean_tensor_name(k))
            ignored_param_names.update(clean_names)
        return ignored_params, ignored_param_names

    def _get_buffer_names(self, root_module: nn.Module) -> Set[str]:
        """
        Returns the fully prefixed names of all buffers in the module hierarchy
        rooted at ``root_module`` as a class:`set`.
        """

        def module_fn(module: nn.Module, prefix: str, buffer_names: Set[str]):
            # For FSDP modules, only add the entry when considering the
            # contained `FlattenParamsWrapper` to avoid duplication
            if not isinstance(module, FullyShardedDataParallel):
                for buffer_name, _ in module.named_buffers(recurse=False):
                    # Clean module wrapper prefixes in case of nested wrapping
                    prefixed_buffer_name = clean_tensor_name(prefix + buffer_name)
                    buffer_names.add(prefixed_buffer_name)

        def return_fn(buffer_names: Set[str], *args):
            return buffer_names

        buffer_names: Set[str] = set()
        return _apply_to_modules(
            root_module,
            module_fn,
            return_fn,
            buffer_names,
        )

    def _auto_wrap(
        self,
        auto_wrap_kwargs: Dict[str, Any],
        fsdp_kwargs: Dict[str, Any],
    ) -> None:
        """
        Recursively auto wraps the root module given by the key "module" in
        ``auto_wrap_kwargs`` with the arguments in ``auto_wrap_kwargs`` and
        ``fsdp_kwargs``.

        Precondition: ``auto_wrap_policy`` contains the arguments expected by
            ``_recursive_wrap()``, where ``auto_wrap_policy`` is not ``None``.
            ``fsdp_kwargs`` contains all FSDP arguments except ``module``.
        """
        auto_wrap_policy = auto_wrap_kwargs["auto_wrap_policy"]
        root_module = auto_wrap_kwargs["module"]
        assert auto_wrap_policy is not None
        # For auto wrapping, submodules should not already be wrapped with FSDP
        # since double wrapping is not supported
        for module_name, module in root_module.named_modules():
            if isinstance(module, FullyShardedDataParallel):
                raise ValueError(
                    f"Expected {module_name} to NOT be FullyShardedDataParallel "
                    "if using an `auto_wrap_policy`"
                )
        mixed_precision = fsdp_kwargs["mixed_precision"]
        if mixed_precision is not None and _contains_batchnorm(root_module):
            _override_batchnorm_mixed_precision(root_module)
            auto_wrap_policy = functools.partial(
                _or_policy, policies=[_wrap_batchnorm_individually, auto_wrap_policy]
            )
            warnings.warn(
                "Both mixed precision and an `auto_wrap_policy` were specified "
                "for FSDP, where the wrapped module has batch norm submodules. "
                "The batch norm submodules will be wrapped as separate FSDP "
                "instances with mixed precision disabled since some batch norm "
                "kernels do not support low precision."
            )
            auto_wrap_kwargs["auto_wrap_policy"] = auto_wrap_policy
        _recursive_wrap(**auto_wrap_kwargs, **fsdp_kwargs)

    def _check_single_device_module(
        self,
        module: nn.Module,
        ignored_params: Set[nn.Parameter],
    ) -> None:
        """
        Raises an error if ``module`` has original parameters on multiple
        devices, ignoring the parameters in ``ignored_params``. Thus, after
        this method, the module must be either fully on the CPU or fully on a
        non-CPU device.
        """
        devices = set(
            param.device for param in self._get_orig_params(module, ignored_params)
        )
        if len(devices) > 1:
            raise RuntimeError(
                f"FSDP only supports single device modules but got params on {devices}"
            )

    def _get_device_from_device_id(
        self,
        device_id: Optional[Union[int, torch.device]],
    ) -> Optional[torch.device]:
        """
        """
        if device_id is None:
            return None
        device = (
            device_id
            if isinstance(device_id, torch.device)
            else torch.device(device_id)
        )
        if device == torch.device("cuda"):
            warnings.warn(
                f"FSDP got the argument `device_id` {device_id} on rank "
                f"{self.rank}, which does not have an explicit index. "
                f"FSDP will use the current device {torch.cuda.current_device()}. "
                "If this is incorrect, please explicitly call `torch.cuda.set_device()` "
                "before FSDP initialization or pass in the explicit device "
                "index as the `device_id` argument."
            )
            device = torch.device("cuda", torch.cuda.current_device())
        return device

    def _materialize_module(
        self,
        module: nn.Module,
        param_init_fn: Optional[Callable[[nn.Module], None]],
        device_from_device_id: Optional[torch.device],
    ) -> None:
        """
        Materializes the wrapped module ``module`` in place if needed: either
        if the module has parameters that use meta device or are torchdistX
        fake tensors.

        This method uses ``param_init_fn`` to materialize the module if the
        function is not ``None`` and falls back to default behavior otherwise.
        For meta device, this moves the module to ``device_from_device_id`` if
        it is not ``None`` or the current device otherwise and calls
        ``reset_parameters()``, and for torchdistX fake tensors, this calls
        ``deferred_init.materialize_module()``.
        """
        is_meta_module = any(p.is_meta for p in module.parameters())
        is_torchdistX_deferred_init = (
            not is_meta_module
            and _TORCHDISTX_AVAIL
            and any(fake.is_fake(p) for p in module.parameters())
        )
        if (
            is_meta_module or is_torchdistX_deferred_init
        ) and param_init_fn is not None:
            if not callable(param_init_fn):
                raise ValueError(
                    f"Expected {param_init_fn} to be callable but got {type(param_init_fn)}"
                )
            param_init_fn(module)
        elif is_meta_module:
            # Run default meta device initialization
            materialization_device = device_from_device_id or torch.cuda.current_device()
            module.to_empty(device=materialization_device)
            try:
                with torch.no_grad():
                    module.reset_parameters()
            except BaseException as e:
                warnings.warn(
                    "Unable to call `reset_parameters()` for module on meta "
                    f"device with error {str(e)}. Please ensure your "
                    "module implements a `reset_parameters()` method."
                )
                raise e
        elif is_torchdistX_deferred_init:
            # Run default torchdistX initialization
            deferred_init.materialize_module(
                module,
                check_fn=lambda k: not isinstance(k, FullyShardedDataParallel),
            )

    def _move_module_to_device(
        self,
        module: nn.Module,
        ignored_params: Set[nn.Parameter],
        device_from_device_id: Optional[torch.device],
    ):
        """
        Moves ``module`` depending on ``device_from_device_id`` and its current
        device. This includes moving ignored modules' parameters.

        - If ``device_from_device_id`` is not ``None``, then this moves
        ``module`` to the device.
        - If ``device_from_device_id`` is ``None``, then this does not move
        ``module`` but warns the user if it is on CPU.

        Precondition: ``_check_single_device_module()``.
        """
        cpu_device = torch.device("cpu")
        param = next(self._get_orig_params(module, ignored_params), None)
        if param is None:
            return  # no original parameters to manage
        if device_from_device_id is not None:
            if param.device == cpu_device:
                # NOTE: This includes moving ignored modules' parameters.
                module = module.to(device_from_device_id)
                # TODO: This is a temporary fix to move already- constructed
                # `FlatParameter`s back to CPU if needed. This is needed to
                # make CPU offload work with `device_id`.
                for submodule in module.modules():
                    if (
                        isinstance(submodule, FullyShardedDataParallel)
                        and submodule.cpu_offload.offload_params
                    ):
                        with torch.no_grad():
                            for handle in submodule._handles:
                                handle._flat_param_to(torch.device("cpu"))
        elif param.device == cpu_device:
            warnings.warn(
                "Module is put on CPU and will thus have flattening and sharding"
                " run on CPU, which is less efficient than on GPU. We recommend passing in "
                "`device_id` argument which will enable FSDP to put module on GPU device,"
                " module must also be on GPU device to work with `sync_module_states=True` flag"
                " which requires GPU communication."
            )

    def _get_compute_device(
        self,
        module: nn.Module,
        ignored_params: Set[nn.Parameter],
        device_from_device_id: Optional[torch.device],
    ) -> torch.device:
        """
        Determines and returns this FSDP instance's compute device. If the
        module is already on a non-CPU device, then the compute device is that
        non-CPU device. If the module is on CPU, then the compute device is the
        current device.

        Since this method should be called after materializing the module, any
        non-CPU device should not be meta device. For now, the compute device
        is always a CUDA GPU device with its explicit index.

        Precondition: ``_check_single_device_module()`` and
        ``_move_module_to_device()``.
        """
        # If the module is on GPU already, then that GPU device has priority
        # over the current device
        param = next(self._get_orig_params(module, ignored_params), None)
        if param is not None and param.device.type == "cuda":
            compute_device = param.device
        else:
            compute_device = torch.device("cuda", torch.cuda.current_device())
        if (
            device_from_device_id is not None
            and compute_device != device_from_device_id
        ):
            raise ValueError(
                "Inconsistent compute device and `device_id` on rank "
                f"{self.rank}: {compute_device} vs {device_from_device_id}"
            )
        return compute_device

    def _sync_module_states(
        self, module: nn.Module, params: List[nn.Parameter]
    ) -> None:
        """
        Synchronizes module states (i.e. parameters ``params`` and all
        not-yet-synced buffers) by broadcasting from rank 0 to all ranks.
        Precondition: ``sync_module_states == True`` and ``self.process_group``
        has been set.
        """
        if params and any(param.device == torch.device("cpu") for param in params):
            raise ValueError(
                "Module has CPU parameters, but sync_module_states=True is specified."
                "This only works for GPU module, please specify `device_id` argument or move"
                " module to GPU before init."
            )
        module_states: List[torch.Tensor] = []
        # TODO (awgu): When exposing the original parameters, we need to also
        # use this attribute to prevent re-synchronizing parameters.
        for buffer in module.buffers():
            # Avoid re-synchronizing buffers in case of nested wrapping
            if not getattr(buffer, "_fsdp_synced", False):
                buffer._fsdp_synced = True
                module_states.append(buffer.detach())
        module_states.extend(param.detach() for param in params)
        _sync_params_and_buffers(
            self.process_group, module_states, _PARAM_BROADCAST_BUCKET_SIZE, src=0,
        )

    def _get_orig_params(
        self,
        module: nn.Module,
        ignored_params: Set[nn.Parameter],
    ) -> Iterator[nn.Parameter]:
        """
        Returns an iterator over the original parameters in ``module``,
        ignoring the parameters in ``ignored_params`` and any ``FlatParameter``
        s (which may be present due to nested FSDP wrapping).
        """
        param_gen = module.parameters()
        try:
            while True:
                param = next(param_gen)
                if param not in ignored_params and not isinstance(param, FlatParameter):
                    yield param
        except StopIteration:
            pass

    def _check_orig_params_flattened(self, ignored_params: Set[nn.Parameter]) -> None:
        """
        Checks that all original parameters have been flattened and hence made
        invisible to ``named_parameters()``. This should be called as a sanity
        check after flattening the wrapped module's parameters.
        """
        for param_name, param in self.named_parameters():
            if param not in ignored_params and not isinstance(param, FlatParameter):
                raise RuntimeError(
                    f"Found an unflattened parameter: {param_name}; "
                    f"{param.size()} {param.__class__}"
                )

    def _register_param_handle(self, handle: FlatParamHandle) -> None:
        """Registers the parameter handle to this FSDP instance."""
        if handle not in self._handles:
            self._handles.append(handle)

    @property
    def module(self) -> nn.Module:
        """Make model.module accessible, just like DDP. Return the
        underlying module without the flatten_params_wrapper
        """
        assert isinstance(self._fsdp_wrapped_module, FlattenParamsWrapper)
        return self._fsdp_wrapped_module.module

    def check_is_root(self) -> bool:
        self._lazy_init()
        assert self._is_root is not None
        return self._is_root

    @staticmethod
    def fsdp_modules(
        module: nn.Module,
        root_only: bool = False,
    ) -> List["FullyShardedDataParallel"]:
        """
        Returns all nested FSDP instances, possibly including ``module`` itself
        and only including FSDP root modules if ``root_only=True``.

        Args:
            module (torch.nn.Module): Root module, which may or may not be an
                ``FSDP`` module.
            root_only (bool): Whether to return only FSDP root modules.
                (Default: ``False``)

        Returns:
            List[FullyShardedDataParallel]: FSDP modules that are nested in
            the input ``module``.
        """
        return [
            submodule for submodule in module.modules()
            if isinstance(submodule, FullyShardedDataParallel) and
            (not root_only or submodule.check_is_root())
        ]

    def apply(self, fn: Callable[[nn.Module], None]) -> "FullyShardedDataParallel":
        r"""Applies ``fn`` recursively to every submodule (as returned by ``.children()``)
        as well as self. Typical use includes initializing the parameters of a model
        (see also :ref:`nn-init-doc`).

        Compared to ``torch.nn.Module.apply``, this version additionally gathers
        the full parameters before applying ``fn``. It should not be called from
        within another ``summon_full_params`` context.

        Args:
            fn (:class:`Module` -> None): function to be applied to each submodule

        Returns:
            Module: self
        """
        uninitialized = self._is_root is None
        self._assert_state(TrainingState_.IDLE)
        with self._summon_full_params(recurse=False, writeback=True):
            ret = super().apply(fn)

        # Reset lazy init that might be called by _summon_full_params, since
        # it could have set is_root incorrectly for non-root FSDP instances.
        if uninitialized and self._is_root:
            for module in self.fsdp_modules(self):
                module._reset_lazy_init()

        return ret

    def _offload_to_cpu(self, p):
        """
        Offloads parameter to CPU from self.compute_device. If the parameter is
        already on CPU then this is a noop.
        """
        cpu_device = torch.device("cpu")
        if p.device == cpu_device:
            return
        with torch.no_grad():
            p.data = p.to(cpu_device)

    def _mixed_precision_enabled_for_params(self) -> bool:
        """
        Whether user explicitly enabled mixed precision for
        parameters or not.
        """
        return (
            self.mixed_precision is not None
            and self.mixed_precision.param_dtype is not None
        )

    def _mixed_precision_enabled_for_buffers(self) -> bool:
        """
        Whether user explicitly enabled mixed precision for
        buffers or not.
        """
        return (
            self.mixed_precision is not None
            and self.mixed_precision.buffer_dtype is not None
        )

    def _mixed_precision_enabled_for_reduce(self) -> bool:
        """
        Whether user explicitly enabled mixed precision for
        gradient reduction or not.
        """
        return (
            self.mixed_precision is not None
            and self.mixed_precision.reduce_dtype is not None
        )

    def _low_precision_hook_enabled(self) -> bool:
        """
        Wether a low precision hook is registered or not.
        """
        return (
            self._communication_hook is not None
            and self._communication_hook in LOW_PRECISION_HOOKS
        )

    def _cast_fp_inputs_to_precision(
        self, dtype: torch.dtype, *args: Any, **kwargs: Any
    ) -> Tuple[Any, Any]:
        """
        Casts floating point tensors in args and kwargs to precision given by dtype.
        requires_grad field is respected.
        """
        def cast_fn(x: torch.Tensor) -> torch.Tensor:
            if not torch.is_floating_point(x):
                return x
            y = x.to(dtype)
            # Explicitly copy over requires_grad context since this is happening
            # within torch.no_grad.
            if x.is_leaf:
                y.requires_grad = x.requires_grad
            return y

        with torch.no_grad():
            return (
                _apply_to_tensors(cast_fn, args),
                _apply_to_tensors(cast_fn, kwargs)
            )

    @torch.no_grad()
    def _cast_param_shards_to_dtype(self):
        """
        Allocates a mixed precision paramter shard and casts parameter shards to
        reduced precision by copying into this mixed precision shard. Note that
        if we are CPU offloading, this also implicitly loads the parameter shard
        back to GPU.
        """
        assert (
            self._mixed_precision_enabled_for_params()
        ), "Expected to only be called when mixed precision for parameters is enabled."
        with torch.cuda.stream(self._streams["mixed_precision_params"]):
            for p in self.params:
                assert p._mp_shard is not None
                _alloc_storage(data=p._mp_shard, size=p._local_shard.size())
                # Cast is done by copy
                p._mp_shard.copy_(
                    # no-op if not CPU offloading, otherwise nonblocking because
                    # p._local_shard is pinned in _init_param_attributes.
                    p._local_shard.to(p._mp_shard.device, non_blocking=True)
                )
                # Point p to the mp shard
                p.data = p._mp_shard
        # Block current stream on this copy work.
        torch.cuda.current_stream().wait_stream(self._streams["mixed_precision_params"])

    @torch.no_grad()
    def _free_mp_shard(self, params: List[FlatParameter]):
        """
        Deallocate storage for parameter's mixed precision shard.
        """
        assert (
            self._mixed_precision_enabled_for_params()
        ), "Expected to only be called when mixed precision for parameters is enabled."
        current_stream = torch.cuda.current_stream()
        for p in params:
            # mp_shard should always be allocated.
            assert p._mp_shard is not None
            # Shard is allocated in "mixed_precision_stream" and then we block
            # current stream on this stream, so don't free it until work in the
            # current stream is completed.
            p._mp_shard.record_stream(current_stream)
            _free_storage(p._mp_shard)

    def _cast_buffers(
        self,
        device: Optional[torch.device] = None,
        dtype: Optional[Dict[str, torch.dtype]] = None,
        memo: Optional[Set] = None,
        recurse: bool = True,
    ) -> None:
        """Move all buffers to the given *device* and *dtype*.
        If *device* is not given, then it will default to
        ``self.compute_device``, otherwise buffer will be moved to ``device``.
        In the case of nested FSDP instances, we will respect the child instance's
        ``compute_device`` configuration.
        If *dtype* is given, it must be a mapping of buffer name to buffer dtype,
            and this argument is currently only given to restore back to original
            buffer types during checkpoint. If *dtype* is not given, and we are
            in mixed precision training, the buffer will be cast to buffer_dtype,
            otherwise the buffer will not be cast.
        Args:
            device (torch.device, Optional):
                device to cast buffers to (defaults to compute_device)
            dtype: (Dict[str, torch.dtype], Optional):
                Mapping of buffer name to their dtype to cast to.
            memo (Set, Optional):
                set of modules that have already been processed
            recurse (bool, Optional):
                Whether to call _cast_buffers recursively on nested FSDP
                instances (default is True).
        """
        if memo is None:
            memo = set()
        for module in self.modules():
            if module is not self and isinstance(module, FullyShardedDataParallel) and recurse:
                # Allow any child FSDP instances to handle their own buffers.
                module._cast_buffers(device=device, dtype=dtype, memo=memo, recurse=recurse)
            elif module not in memo:
                memo.add(module)
                for name, buf in module.named_buffers(recurse=False):
                    if buf is None:
                        continue
                    buf = buf.to(device=device or self.compute_device)
                    if name not in self._buffer_name_to_orig_dtype:
                        self._buffer_name_to_orig_dtype[name] = buf.dtype
                    # If given, cast buffer to the given dtype. This is used to
                    # suppport mixed precision for buffers
                    # (given by self.mixed_precision.buffer_dtype) and also used
                    # to restore the buffer dtype to the original precision for
                    # state_dict() calls.
                    # Note that non-floating point buffers are not casted.
                    if torch.is_floating_point(buf):
                        # We are restoring the original buffer type in
                        # preparation for checkpoint.
                        if dtype:
                            buf = buf.to(dtype=dtype[name])
                        # Note that we don't pass in self.mixed_precision.buffer_dtype
                        # recursively into _cast_buffers, as we want to respect
                        # mp config for child FSDP instances.
                        elif self._mixed_precision_enabled_for_buffers():
                            buf = buf.to(self.mixed_precision.buffer_dtype)

                    setattr(module, name, buf)

    @torch.no_grad()
    def _shard_parameters(self) -> None:
        """
        At initialization we wrap a module with full parameters and shard the
        parameters in-place. Sharding is implemented by viewing each parameter
        as a 1D Tensor and retaining only a single slice, where the slice size
        is determined by the number of data parallel workers.
        After this initial sharding is complete, the user can initialize a
        ``torch.optim.Optimizer`` in the usual way, i.e.::
        .. code-block:: python
            optim = torch.optim.Adam(sharded_module.parameters(), lr=0.0001)
        The optimizer will see only a single slice of parameters and will thus
        allocate less memory for optimizer state, avoiding redundancy across
        data parallel workers.
        """
        for handle in self._handles:
            p = handle.flat_param
            assert not p._is_sharded, "Param should have not been sharded yet."
            assert (
                p.is_floating_point()
            ), "Autograd does not support operations for integer type."

            # Sharding is done only when world_size is larger than 1 and
            # sharding_strategy!=NO_SHARD.
            p._is_sharded = (  # type: ignore[attr-defined]
                self.world_size > 1
                and self.sharding_strategy != ShardingStrategy.NO_SHARD
            )

            if not p._is_sharded:  # type: ignore[attr-defined]
                continue

            # Save the original storage and free it later on.
            # Since we're modifying the tensor's storage directly,
            # make sure the tensor is the sole occupant of the storage.
            assert (
                p.storage_offset() == 0
            ), "The tensor is not the sole occupant of the storage."
            orig_storage = p.storage()

            # Replace p with the relevant shard.
            local_shard, numel_padded = FlatParamHandle._get_shard(p, self.rank, self.world_size)
            p.set_(local_shard)  # type: ignore[call-overload]
            handle.init_shard_metadata(local_shard.numel(), numel_padded, self.rank)

            # Free storage that contains the original full data.
            if orig_storage.size() > 0:
                orig_storage.resize_(0)  # type: ignore[attr-defined]

    def __getattr__(self, name: str) -> Any:
        """Forward missing attributes to wrapped module."""
        try:
            return super().__getattr__(name)  # defer to nn.Module's logic
        except AttributeError:
            return getattr(self._fsdp_wrapped_module, name)

    def __getitem__(self, key: int) -> Any:
        """Forward indexing calls in case the module is a nn.Sequential."""
        return self._fsdp_wrapped_module.__getitem__(key)  # type: ignore[operator]

    def _reset_lazy_init(self) -> None:
        """
        Reset instance so :func:`_lazy_init` will run on the next forward.
        """
        self._is_root: Optional[bool] = None
        self._streams: Dict[str, torch.cuda.Stream] = {}
        self._fsdp_graph_order: List[nn.Module] = []
        self._my_fsdp_idx_in_graph: Optional[int] = None
        self._pre_backward_hook_full_params_prefetched: bool = False
        self._forward_full_params_prefetched: bool = False

        for p in self.params:
            if hasattr(p, "_local_shard"):
                # reset attributes that are added in _init_param_attributes, as
                # part of _lazy_init
                del p._local_shard  # type: ignore[attr-defined]
        # set 'self.reshard_after_forward' flag based on self.sharding_strategy
        self._init_reshard_after_forward()

    def _init_reshard_after_forward(self):
        if self.sharding_strategy == ShardingStrategy.FULL_SHARD:
            # Free full params and keep shard only after forward
            self.reshard_after_forward = True
        elif self.sharding_strategy == ShardingStrategy.SHARD_GRAD_OP:
            # Keep full params in the GPU memory until backward
            # computation is done
            self.reshard_after_forward = False
        elif self.sharding_strategy == ShardingStrategy.NO_SHARD:
            # self.reshard_after_forward is not used when NO_SHARD
            # is set, just setting it as False here
            self.reshard_after_forward = False
        else:
            raise RuntimeError(
                "sharding_strategy only supports FULL_SHARD, SHARD_GRAD_OP and NO_SHARD right now."
            )

    def _lazy_init(self) -> None:
        """
        Performs initialization lazily, typically right before the first
        forward pass. The laziness is needed to ensure that the parameter
        device/dtype and the FSDP hierarchy have finalized.

        This method's actual logic only runs on the root FSDP instance, which
        performs initialization for all non-root FSDP instances to avoid
        partial initialization.
        """
        if self._is_root is not None:
            return  # no-op: already initialized
        if not torch.cuda.is_available():
            # Allow the FSDP constructor to run even with CUDA but check this
            # once we start real execution
            raise RuntimeError("FSDP does not support CPU only execution")
        # The following logic is only run on the root FSDP instance
        self._is_root = True
        self._assert_state(TrainingState_.IDLE)
        self._init_streams()
        self._cast_buffers(recurse=True)
        for param in self.params:
            self._init_param_attributes(param)
        # Do not reshard the root's parameters at the end of the forward pass
        # with the intention that they are immediately used in the backward
        # pass gradient computation (though this may not be true)
        self.reshard_after_forward = False
        self._exec_order_data.init(self)
        # Initialize non-root FSDP instances and share attributes from the root
        # to non-root instances (e.g. streams for overlapping)
        for fsdp_module in self.fsdp_modules(self):
            if fsdp_module is not self:
                # Relax the assert for non-root FSDP instances in case the
                # nested initialized module is wrapped again in FSDP later (e.g.
                # after training to run inference)
                assert fsdp_module._is_root is None or not fsdp_module._is_root, (
                    "Non-root FSDP instance's `_is_root` should not have been "
                    "set yet or should have been set to `False`"
                )
                fsdp_module._is_root = False
                fsdp_module._streams = self._streams
                fsdp_module._fsdp_graph_order = self._fsdp_graph_order
                fsdp_module._exec_order_data = self._exec_order_data
                for param in fsdp_module.params:
                    fsdp_module._init_param_attributes(param)

    @torch.no_grad()
    def _init_param_attributes(self, p: FlatParameter) -> None:
        """
        We manage several attributes on each Parameter instance. The first is
        set by :func:`_shard_parameters`:
            ``_is_sharded``: ``True`` if the Parameter is sharded or ``False``
                if the Parameter is intentionally not sharded (in which case we
                will all-reduce grads for this param). Currently the way
                `_is_sharded = False` is if world_size = 1 or sharding strategy
                is NO_SHARD.
        A few attributes are set here:
            ``_local_shard``: a single shard of the parameter. This is needed to
                recover the shard after rebuilding full parameter in forward
                and backward.
            ``_full_param_padded``: the full weight (padded to be evenly
                divisible by ``world_size``), used for computation in the
                forward and backward pass. It is initialized with the
                appropriate size and then has its storage freed. This will be
                resized in place and only materialized (via all-gather) as needed.
        Another attribute is set by :func:`_register_post_backward_hooks`:
            ``_shard_bwd_hook``: it holds the parameter's AccumulateGrad object
                and the registered post hook handle.
        """
        assert hasattr(p, "_is_sharded"), "Parameters should have been sharded during construction."
        # If _local_shard has been set in the first lazy init and
        # current parameter is pointed to _local_shard, no need to
        # set the _local_shard again.
        if hasattr(p, "_local_shard"):
            # If CPU offloading, p._local_shard should have been placed on CPU
            # during its first lazy construction.
            if self.cpu_offload.offload_params:
                assert p._local_shard.device == torch.device(  # type: ignore[attr-defined]
                    "cpu"
                ), (
                    "Expected p._local_shard to be on CPU, "  # type: ignore[attr-defined]
                    f"but it's on {p._local_shard.device}"  # type: ignore[attr-defined]
                )
            return

        # A single shard of the parameters. Also makes p._local_shard to be on
        # CPU if we are CPU offloading, since p.data would be on CPU during
        # init.
        if self.cpu_offload.offload_params:
            assert p.device == torch.device("cpu"), (
                "Expected param to be on CPU when cpu_offloading is enabled. "
                "If CPU offloading is enabled correctly, you may be "
                "accidentally moving the model to CUDA after FSDP initialization."
            )
        p._local_shard = p.data  # type: ignore[attr-defined]
        # If CPU offloading, pin the memory to enable faster CPU -> GPU device
        # transfer.
        if self.cpu_offload.offload_params:
            assert p._local_shard.device == torch.device("cpu")  # type: ignore[attr-defined]
            p._local_shard.pin_memory()  # type: ignore[attr-defined]
            # When offloading parameters, also move the grad shard to CPU during
            # backward pass. In this case, it's important to pre-allocate the
            # CPU grad shard in pinned memory so that we can do a non-blocking
            # transfer.
            p._cpu_grad = torch.zeros_like(  # type: ignore[attr-defined]
                p, device=torch.device("cpu")
            ).pin_memory()

        # If mixed_precision, maintain reduced precision param shard on
        # compute_device for computation in fwd/bwd. We resize storage to 0 here
        # and rematerialize before building the full param when needed. After
        # fwd/bwd, it is freed and we only hold on to the full precision shard.
        # As a result, this reduced precision shard is not allocated if we are
        # not in the forward/backward pass.
        if (
            self._mixed_precision_enabled_for_params()
        ):
            p._mp_shard = torch.zeros_like(
                p._local_shard,
                device=self.compute_device,
                dtype=self.mixed_precision.param_dtype
            )
            _free_storage(p._mp_shard)

        # We also maintain a full-sized parameter of type self.compute_dtype.
        # We resize the storage to size 0 at init (here) and only materialize
        # as needed. The storage may contain padding elements so that it is
        # evenly divisible by world_size, although these padding elements will
        # be removed before the relevant computation.
        if p._is_sharded:  # type: ignore[attr-defined]
            # We set p._full_param_padded's dtype to the desired parameter dtype
            # in the case of mixed precision. This is so that when we all_gather
            # into full_param_padded it can occur without issues and result in
            # full_param_padded having the expected param_dtype.
            full_param_dtype = (
                p.dtype if not self._mixed_precision_enabled_for_params()
                else self.mixed_precision.param_dtype
            )
            p._full_param_padded = torch.zeros(  # type: ignore[attr-defined]
                p.numel() * self.world_size,
                device=self.compute_device,
                dtype=full_param_dtype,
            )
            _free_storage(p._full_param_padded)  # type: ignore[attr-defined]

        # Track whether the `FlatParameter`'s post-backward hook has been
        # called for validation in `_wait_for_post_backward()`
        p._post_backward_called = False

    def _init_streams(self) -> None:
        """Initializes CUDA streams for overlapping data transfer and
        computation. This should only be called on the root FSDP instance."""
        assert self._is_root
        if torch.cuda.is_available():
            # Stream for all-gathering parameters.
            self._streams["all_gather"] = torch.cuda.Stream()
            # Stream for overlapping grad reduction with the backward pass.
            self._streams["post_backward"] = torch.cuda.Stream()
            # Stream to move main params to self.mixed_precision.param_dtype
            # for forward pass.
            if self._mixed_precision_enabled_for_params():
                self._streams["mixed_precision_params"] = torch.cuda.Stream()

    def _wait_for_previous_optim_step(self) -> None:
        """
        The root :class:`FullyShardedDataParallel` instance needs to
        synchronize with the default stream to ensure that the previous
        optimizer step is done.
        """
        if not torch.cuda.is_available() or not self._is_root:
            return
        if self._mixed_precision_enabled_for_params():
            self._streams["mixed_precision_params"].wait_stream(
                torch.cuda.current_stream()
            )
        self._streams["all_gather"].wait_stream(torch.cuda.current_stream())

    def _need_prefetch_full_params(self, state: TrainingState_) -> bool:
        allowed_states = (
            TrainingState_.FORWARD, TrainingState_.BACKWARD_PRE, TrainingState_.BACKWARD_POST
        )
        assert state in allowed_states, f"state needs to be in the set of {allowed_states}"
        valid_fsdp_graph_and_index = (
            self._fsdp_graph_order is not None
            and self._my_fsdp_idx_in_graph is not None
        )
        if state == TrainingState_.FORWARD:
            return (
                self.forward_prefetch
                and valid_fsdp_graph_and_index
                and self._my_fsdp_idx_in_graph < len(self._fsdp_graph_order) - 1
                and self._fsdp_graph_order[self._my_fsdp_idx_in_graph + 1].training_state
                != TrainingState_.FORWARD
            )
        elif state == TrainingState_.BACKWARD_PRE:
            return (
                self.backward_prefetch == BackwardPrefetch.BACKWARD_PRE
                and valid_fsdp_graph_and_index
                and self._my_fsdp_idx_in_graph > 0
                and self._fsdp_graph_order[self._my_fsdp_idx_in_graph - 1].training_state
                != TrainingState_.BACKWARD_POST
            )
        else:
            return (
                self.backward_prefetch == BackwardPrefetch.BACKWARD_POST
                and valid_fsdp_graph_and_index
                and self._my_fsdp_idx_in_graph > 0
                and self._fsdp_graph_order[self._my_fsdp_idx_in_graph - 1].training_state
                != TrainingState_.BACKWARD_POST
                and self._fsdp_graph_order[
                    self._my_fsdp_idx_in_graph - 1
                ]._need_rebuild_full_params
            )

    @staticmethod
    @contextlib.contextmanager
    def state_dict_type(
        module: nn.Module,
        state_dict_type: StateDictType,
        state_dict_config: Optional[StateDictConfig] = None,
    ) -> Generator:
        """
        A context manager to set the ``state_dict_type`` of all the descendant
        FSDP modules of the target module. The target module does not have to
        be a FSDP module. If the target module is a FSDP module, its
        ``state_dict_type`` will also be changed.

        .. note:: This API should be called for only the top-level (root)
            module.

        .. note:: This API enables users to transparently use the conventional
            ``state_dict`` API to take model checkpoints in cases where the
            root FSDP module is wrapped by another ``nn.Module``. For example,
            the following will ensure ``state_dict``  is called on all non-FSDP
            instances, while dispatching into `local_state_dict` implementation
            for FSDP:

        Example::

            >>> # xdoctest: +SKIP("undefined variables")
            >>> model = DDP(FSDP(...))
            >>> with FSDP.state_dict_type(model, StateDictType.LOCAL_STATE_DICT):
            >>>     checkpoint = model.state_dict()

        Args:
            module (torch.nn.Module): Root module.
            state_dict_type (StateDictType): the desired ``state_dict_type`` to set.
        """
        prev_state_dict_type = None
        prev_state_dict_config = None
        # Use default config a state_dict config is not set.
        if state_dict_config is None:
            state_dict_config = _state_dict_type_to_config[state_dict_type]()
        for submodule in FullyShardedDataParallel.fsdp_modules(module):
            if prev_state_dict_type is None:
                prev_state_dict_type = submodule._state_dict_type
            if prev_state_dict_config is None:
                prev_state_dict_config = submodule._state_dict_config
            if prev_state_dict_type != submodule._state_dict_type:
                raise RuntimeError("All FSDP module should the same state_dict_type.")
            if type(prev_state_dict_config) != type(submodule._state_dict_config):
                raise RuntimeError(
                    "All FSDP modules should have the same type of state_dict_config."
                )

            expected_state_dict_config_type = _state_dict_type_to_config[state_dict_type]
            if expected_state_dict_config_type != type(state_dict_config):
                raise RuntimeError(
                    f"Expected state_dict_config of type {expected_state_dict_config_type} but got {type(state_dict_config)}"
                )
            submodule._state_dict_type = state_dict_type
            submodule._state_dict_config = state_dict_config
        try:
            yield
        finally:
            assert prev_state_dict_type is not None  # Avoid mypy warning
            assert prev_state_dict_config is not None  # Avoid mypy warning
            for submodule in FullyShardedDataParallel.fsdp_modules(module):
                submodule._state_dict_type = prev_state_dict_type
                submodule._state_dict_config = prev_state_dict_config

    @property
    def _param_fqns(self) -> Iterator[Tuple[str, str, str]]:
        for param_name, module_name in (
            self._fsdp_wrapped_module.handle.parameter_module_names()
        ):
            module_name = module_name.replace(f"{FPW_MODULE}.", "")
            module_name = module_name.replace(f"{FPW_MODULE}", "")
            if module_name:
                module_name = f"{module_name}."
            # Activation checkpoint adds a prefix that has to be
            # removed as well.
            module_name = module_name.replace(
                f"{checkpoint_wrapper._CHECKPOINT_PREFIX}.", ""
            )
            fqn = f"{module_name}{param_name}"
            yield fqn, param_name, module_name

    def _full_post_state_dict_hook(
        self,
        state_dict: Dict[str, Any],
        prefix: str,
    ) -> Dict[str, Any]:
        """
        Hook that runs after model.state_dict() is called before returning result to
        user. For FSDP, we may have to clone the tensors in state_dict as params go
        back to sharded version after _summon_full_params ends, and also remove
        "_fsdp_wrapped_module" prefix.
        """
        _replace_by_prefix(state_dict, prefix + f"{FSDP_WRAPPED_MODULE}.", prefix)
        self._assert_state([TrainingState_.SUMMON_FULL_PARAMS])
        # Return early for trivial cases
        if not state_dict or not self._fsdp_wrapped_module.has_params:
            return state_dict

        # If the `FlatParameter` is registered, then this rank only needed to
        # participate in the all-gather but does not actually save the state
        # dict (e.g. when `rank0_only=True` and `self.rank != 0`)
        if hasattr(self._fsdp_wrapped_module, "flat_param"):
            return state_dict

        offload_to_cpu = self._state_dict_config.offload_to_cpu
        cpu_device = torch.device("cpu")

        # Loop only the parameters saved in self._fsdp_wrapped_module to avoid
        # processing buffers.
        for fqn, param_name, module_name in self._param_fqns:
            fqn = f"{prefix}{fqn}"
            clean_key = fqn
            clean_prefix = clean_tensor_name(prefix)
            # Strip prefix out of key if needed as buffer names and param names
            # do not have prefix considered as they are not computed in `state_dict`
            # call.
            if clean_key.startswith(clean_prefix):
                clean_key = clean_key[len(clean_prefix):]

            # Clone non-ignored parameters before exiting the
            # `_summon_full_params()` context
            assert fqn in state_dict, (
                f"FSDP assumes {fqn} is in the state_dict but the state_dict "
                f"only has {state_dict.keys()}. prefix={prefix}, "
                f"module_name={module_name} param_name={param_name} rank={self.rank}."
            )
            if clean_key not in self._ignored_param_names and \
                    not getattr(state_dict[fqn], "_has_been_cloned", False):
                try:
                    state_dict[fqn] = state_dict[fqn].clone().detach()
                    state_dict[fqn]._has_been_cloned = True  # type: ignore[attr-defined]
                except BaseException as e:
                    warnings.warn(
                        f"Failed to clone() tensor with name {fqn}. This may mean "
                        "that this state_dict entry could point to invalid memory "
                        "regions after returning from state_dict() call if this "
                        "parameter is managed by FSDP. Please check clone "
                        f"implementation of {fqn}. Error: {str(e)}"
                    )

        # Offload the buffer to CPU if needed -- we do not do this in
        # `_summon_full_params()` since without care, that would free
        # the original buffer's GPU memory and require reallocating
        # that memory later; this only affects the state dict's buffer
        # variable and leaves the original buffer's GPU memory intact
        if offload_to_cpu:
            for clean_key in self._buffer_names:
                # This is a hack to support activation checkpoint.
                clean_key = clean_key.replace(
                    f"{checkpoint_wrapper._CHECKPOINT_PREFIX}.", ""
                )
                fqn = f"{prefix}{clean_key}"
                if state_dict[fqn].device != cpu_device:
                    state_dict[fqn] = state_dict[fqn].to(cpu_device)
        return state_dict

    def _local_post_state_dict_hook(
        self,
        state_dict: Dict[str, Any],
        prefix: str,
    ) -> Dict[str, Any]:
        """
        This hook create a ShardedTensor from the local flat_param and replace
        the state_dict[f"{prefix}{FLAT_PARAM}] with the ShardedTensor. No copy
        will happen. The underlying storage is the same.
        """
        _replace_by_prefix(state_dict, f"{prefix}{FSDP_WRAPPED_MODULE}.", prefix)
        if not self._fsdp_wrapped_module.has_params:
            return state_dict

        # state_dict[f"{prefix}{FLAT_PARAM}"] exists and has the same tensor
        # value as the flat_param but it is a pure Tensor because
        # nn.Module.state_dict() will detach the parameter. Therefore, we need
        # to get flat_param from the FlattenParamsWrapper to get the metadata.
        flat_param = getattr(self._fsdp_wrapped_module, FLAT_PARAM, None)
        assert flat_param is not None
        # Construct a ShardedTensor from the flat_param.
        full_numel = flat_param._unsharded_size.numel()
        shard_offset = flat_param.numel() * self.rank
        valid_data_size = flat_param.numel() - flat_param._shard_numel_padded
        if valid_data_size > 0 and flat_param._shard_numel_padded > 0:
            flat_param = flat_param.narrow(0, 0, valid_data_size)
        local_shards = [
            Shard.from_tensor_and_offsets(flat_param, [shard_offset], self.rank)
        ]
        state_dict[f"{prefix}{FLAT_PARAM}"] = init_from_local_shards(
            local_shards, full_numel, process_group=self.process_group
        )  # type: ignore[assignment]

        return state_dict

    @torch.no_grad()
    def _sharded_post_state_dict_hook(
        self,
        state_dict: Dict[str, Any],
        prefix: str,
    ) -> Dict[str, Any]:
        """
        The hook replaces the unflattened, unsharded parameter in the state_dict
        with a unflattened, sharded parameter (a ShardedTensor).
        """
        _replace_by_prefix(state_dict, f"{prefix}{FSDP_WRAPPED_MODULE}.", prefix)
        if not self._fsdp_wrapped_module.has_params:
            return state_dict

        assert self.training_state != TrainingState_.SUMMON_FULL_PARAMS, (
            "Inside _sharded_post_load_state_dict_hook, the training_state must "
            "not be SUMMON_FULL_PARAMS."
        )
        with self._summon_full_params(recurse=False, writeback=False):
            for fqn, _, _ in self._param_fqns:
                # Create a ShardedTensor for the unflattened, non-sharded parameter.
                param = functools.reduce(getattr, fqn.split("."), self.module)
                state_dict[f"{prefix}{fqn}"] = _create_chunk_sharded_tensor(
                    tensor=param,
                    rank=self.rank,
                    world_size=self.world_size,
                    device_per_node=torch.cuda.device_count(),
                    pg=self.process_group
                )  # type: ignore[assignment]
        state_dict.pop(f"{prefix}{FLAT_PARAM}")
        return state_dict

    @staticmethod
    def _post_state_dict_hook(
        module: nn.Module,
        state_dict: Dict[str, Any],
        prefix: str,
        *args: Any,
    ) -> Dict[str, Any]:
        """
        _post_state_dict_hook() is called after the state_dict() of this
        FSDP module is executed. ``self._state_dict_type`` is used to decide
        what postprocessing will be done.
        """
        self = cast(FullyShardedDataParallel, module)
        processed_state_dict = self._post_state_dict_hook_fn[self._state_dict_type](state_dict, prefix)
        # Restore buffers, which currently are in their full precision type,
        # back to their mixed precision type. This is because buffers are cast
        # during lazy_init() and stay at their mixed precision type before/after
        # forward/backward. As a result state_dict() should maintain this.
        if (
            self._is_root
            and self._mixed_precision_enabled_for_buffers()
        ):
            self._cast_buffers(recurse=True)
        return processed_state_dict

    def state_dict(self, *args, **kwargs):
        """
        This is the entry point of all three FSDP ``state_dict`` APIs: full,
        local, and sharded. For the full state dict
        (``StateDictType.FULL_STATE_DICT``), FSDP attempts to unshard the model
        on all ranks, which may result in an OOM error if the full model cannot
        fit on a single GPU. In that case, users may pass in a
        :class:`FullStateDictConfig` to only save the checkpoint on rank 0 and/
        or to offload it to CPU memory layer by layer, enabling much larger
        checkpoints. If the full model cannot fit in CPU memory, then users may
        instead take a local state dict (``StateDictType.LOCAL_STATE_DICT``)
        that only saves the local shard of the model. The sharded state dict
        (``StateDictType.SHARDED_STATE_DICT``) saves the model parameters as
        ``ShardedTensor`` s. The ``state_dict`` type can be configured using
        the :meth:`state_dict_type` context manager.

        Example::

            >>> # xdoctest: +SKIP("undefined variables")
            >>> import torch
            >>> from torch.distributed.fsdp import FullyShardedDataParallel as FSDP
            >>> from torch.distributed.fsdp import StateDictType
            >>> torch.cuda.set_device(device_id)
            >>> my_module = nn.Linear(...)
            >>> sharded_module = FSDP(my_module)
            >>> full_state_dict_config = FullStateDictConfig(offload_to_cpu=True, rank0_only=True)
            >>> with FSDP.state_dict_type(sharded_module, StateDictType.FULL_STATE_DICT, full_state_dict_config):
            >>>     full_dict = sharded_module.state_dict()
            >>> full_dict.keys()
            >>> odict_keys(['weight', 'bias'])
            >>> # using local state dict
            >>> with FSDP.state_dict_type(sharded_module, StateDictType.LOCAL_STATE_DICT):
            >>>     local_dict = sharded_module.state_dict()
            >>> local_dict.keys()
            >>> odict_keys(['flat_param', 'inner.flat_param'])

        .. warning:: This needs to be called on all ranks, since synchronization
            primitives may be used.
        """
        # TODO (rohan-varma): separate these out once a state_dict pre-hook
        # is available.
        if torch.cuda.is_available():
            torch.cuda.synchronize()
        self._lazy_init()
        if self._state_dict_type == StateDictType.FULL_STATE_DICT:
            # Get config args
            full_state_dict_config = (
                self._state_dict_config if self._state_dict_config is not None
                else FullStateDictConfig()
            )
            rank0_only = full_state_dict_config.rank0_only
            offload_to_cpu = full_state_dict_config.offload_to_cpu
            summon_ctx = (
                self._summon_full_params(
                    recurse=False, writeback=False, offload_to_cpu=offload_to_cpu, rank0_only=rank0_only
                )
                if self.training_state != TrainingState_.SUMMON_FULL_PARAMS else
                contextlib.suppress()
            )
            with summon_ctx:
                # Since buffers are not sharded and stay casted, restore them to their
                # original user module specified types for checkpoint. We take care to
                # recast in post_state_dict_hook for consistency with the fact that
                # buffers stay casted after forward/backward. We must have the
                # call here instead of above because _summon_full_params itself
                # calls _lazy_init() which would cast the buffers.
                if (
                    self._is_root
                    and self._mixed_precision_enabled_for_buffers()
                ):
                    self._cast_buffers(
                        dtype=self._buffer_name_to_orig_dtype, recurse=False
                    )
                state_dict = super().state_dict(*args, **kwargs)

            # TODO: support offload to CPU in post state dict hook.
            if not rank0_only or self.rank == 0:
                return state_dict
            else:
                return {}

        elif (
            self._state_dict_type == StateDictType.LOCAL_STATE_DICT or
            self._state_dict_type == StateDictType.SHARDED_STATE_DICT
        ):
            if (
                self._fsdp_wrapped_module.flat_param is not None and
                not self._fsdp_wrapped_module.flat_param._is_sharded
            ):
                raise RuntimeError(
                    "sharded_state_dict/local_state_dict can only be called "
                    "when parameters are flatten and sharded."
                )
            return super().state_dict(*args, **kwargs)
        else:
            raise ValueError(f"Unknown StateDictType {self._state_dict_type}.")

    def _local_state_dict(self, *args: Any, **kwargs: Any) -> Any:
        """
        Returns the local state of the module. Parameters are flattened and
        sharded, so the resulting state_dict can only be loaded after the module
        has been wrapped with FSDP.
        """
        with self.state_dict_type(self, StateDictType.LOCAL_STATE_DICT):
            return self.state_dict(*args, **kwargs)

    def _full_post_load_state_dict_hook(self, *args, **kwargs) -> None:
        # We should exit summon_full_params context.
        self._assert_state([TrainingState_.SUMMON_FULL_PARAMS])
        assert getattr(self, '_full_param_ctx', None) is not None
        self._full_param_ctx.__exit__(None, None, None)
        self._full_param_ctx = None

    def _sharded_state_dict(self, *args: Any, **kwargs: Any) -> Any:
        """
        Returns the sharded states of the module. Parameters are unflattened and
        sharded, so the resulting state_dict can be used with any parallelism
        (e.g., DPP, model parallelism, and single trainer) after a valid
        resharding.
        """
        with self.set_state_dict_type(StateDictType.SHARDED_STATE_DICT):
            return self.state_dict(self, *args, **kwargs)

    def _full_pre_load_state_dict_hook(
        self,
        state_dict: Dict[str, Any],
        prefix: str,
    ) -> None:
        # We do not expect to be calling pre-hooks twice without post-hook
        # call in between.
        assert getattr(self, '_full_param_ctx', None) is None
        # Note that it needs writeback=True to persist.
        self._full_param_ctx = self._summon_full_params(
            recurse=False, writeback=True
        )
        self._full_param_ctx.__enter__()
        _replace_by_prefix(state_dict, prefix, prefix + f"{FSDP_WRAPPED_MODULE}.")

    def _local_post_load_state_dict_hook(self, *args, **kwargs) -> None:
        pass

    def _local_pre_load_state_dict_hook(
        self,
        state_dict: Dict[str, Any],
        prefix: str,
    ) -> None:
        """
        This hook finds the local flat_param for this FSDP module from the
        state_dict. The flat_param should be a ShardedTensor. This hook converts
        the ShardedTensor to a tensor. No copy happen unless padding is required.
        """
        _replace_by_prefix(state_dict, prefix, f"{prefix}{FSDP_WRAPPED_MODULE}.")
        fqn = f"{prefix}{FSDP_WRAPPED_MODULE}.{FLAT_PARAM}"
        if fqn not in state_dict:
            assert getattr(self._fsdp_wrapped_module, FLAT_PARAM, None) is None, (
                "No flat parameter in state_dict but self._fsdp_wrapped_module.flat_param is not None"
            )
            return
        load_tensor = state_dict[fqn]
        assert isinstance(
            load_tensor, ShardedTensor
        ), "Tensors in local_state_dict should be ShardedTensor."

        # Convert the ShardedTensor to a Tensor.
        shards = load_tensor.local_shards()
        assert len(shards), "load_local_state_dict assume one shard per ShardedTensor."
        load_tensor = cast(torch.Tensor, shards[0].tensor)

        # Get the metada of the flat_param to decide whether to pad the loaded
        # tensor.
        flat_param = self._fsdp_wrapped_module.flat_param
        assert flat_param is not None
        if flat_param._shard_numel_padded not in (0, flat_param.numel()):
            assert load_tensor.numel() < flat_param.numel(), (
                f"Local shard size = {flat_param.numel()} and the tensor in "
                f"the state_dict is {load_tensor.numel()}."
            )
            load_tensor = F.pad(load_tensor, [0, flat_param._shard_numel_padded])
        state_dict[fqn] = load_tensor

    def _sharded_post_load_state_dict_hook(self, *args, **kwargs) -> None:
        pass

    def _sharded_pre_load_state_dict_hook(
        self,
        state_dict: Dict[str, Any],
        prefix: str,
    ) -> None:
        """
        The hook combines the unflattened, sharded parameters (ShardedTensor) to
        a new FlatParameter and shards the new FlatParameter to the local chunk.
        """
        _replace_by_prefix(state_dict, prefix, prefix + f"{FSDP_WRAPPED_MODULE}.")
        if not self._fsdp_wrapped_module.has_params:
            return

        if not self._fsdp_wrapped_module.flat_param._is_sharded:
            raise RuntimeError(
                "load_sharded_state_dict can only be called when parameters "
                "are flatten and sharded."
            )

        nonsharded_tensors = []
        # TODO: Reduce the communication by using only one _all_gather_base to
        # gather all the parameters in this layer. This can be achieved by
        # concatenated all the local shards and then append the padding.
        # https://github.com/pytorch/pytorch/issues/77461
        for (param_name, _, module_name) in self._fsdp_wrapped_module.handle.flat_param._param_infos:
            module_name = module_name.replace(f"{FPW_MODULE}.", "")
            module_name = module_name.replace(f"{FPW_MODULE}", "")
            if module_name:
                module_name = f"{module_name}."
            fqn = f"{prefix}{FSDP_WRAPPED_MODULE}.{module_name}{param_name}"
            param = state_dict.pop(fqn)

            # All-gather the param (ShardedTensor)
            shards = param.local_shards()
            local_tensor = cast(torch.Tensor, shards[0].tensor).flatten()
            dim_0_size = param.size()[0]
            param_numel = param.size().numel()
            chunk_size = (
                math.ceil(dim_0_size / self.world_size) * param_numel // dim_0_size
            )
            num_padding = chunk_size - local_tensor.numel()
            if num_padding > 0:
                local_tensor = F.pad(local_tensor, [0, num_padding])
            tensor = torch.empty(
                chunk_size * self.world_size, dtype=local_tensor.dtype
            ).cuda()
            dist._all_gather_base(tensor, local_tensor, group=self.process_group)
            tensor = tensor.narrow(0, 0, param_numel).reshape(param.size())
            nonsharded_tensors.append(tensor)

        # Create a new flat_param from the loaded, non-sharded tensors.
        flat_param = self._fsdp_wrapped_module.flat_param
        loaded_flat_param = FlatParamHandle.flatten_params(nonsharded_tensors, requires_grad=False)

        # Get the chunk from the loaded flat_param for the local rank.
        loaded_flat_param, num_to_pad = FlatParamHandle._get_shard(
            loaded_flat_param, self.rank, self.world_size,
        )
        assert flat_param.numel() == loaded_flat_param.numel(), (
            f"The loaded local chunk has different numel({flat_param.numel()}) "
            f"from the local chunk {flat_param.numel()}."
        )
        assert flat_param._shard_numel_padded == num_to_pad, (
            f"The loaded local chunk has different padding({num_to_pad}) "
            f"from the local chunk {flat_param._shard_numel_padded}."
        )
        state_dict[f"{prefix}_fsdp_wrapped_module.flat_param"] = loaded_flat_param

    @staticmethod
    def _pre_load_state_dict_hook(
        module: nn.Module,
        state_dict: Dict[str, Any],
        prefix: str,
        *args: Any,
    ) -> None:
        """
        ``_pre_state_dict_hook` is called before ``self._load_from_state_dict()``
        is called. ``self._state_dict_type`` is used to decide what preprocessing
        will be done.
        """
        # Code that is common for all state_dict impls
        self = cast(FullyShardedDataParallel, module)
        if torch.cuda.is_available():
            torch.cuda.synchronize()
        # Dispatch into state_dict specific implementation of pre-hook.
        self._pre_load_state_dict_hook_fn[self._state_dict_type](state_dict, prefix)

    @staticmethod
    def _post_load_state_dict_hook(module: nn.Module, *args: Any) -> None:
        # Code that is common for all state_dict impls
        self = cast(FullyShardedDataParallel, module)
        # Dispatch into state_dict type specific implementation of post-hook for
        # loading state_dict.
        self._post_load_state_dict_hook_fn[self._state_dict_type]()

    def load_state_dict(
        self,
        state_dict: Mapping[str, Any],
        *args,
        **kwargs,
    ) -> NamedTuple:
        """
        The entry point of all three FSDP ``load_state_dict`` APIs. By default,
        calling ``load_state_dict`` on an FSDP module will result in FSDP
        attempting to load a "full" state_dict, i.e. a state_dict consisting of
        full, unsharded, unflattened original module parameters. This requires
        FSDP to load the full parameter context on each rank which could result
        in GPU OOM. As a result, :func:`state_dict_type` API is available to
        configure between ``load_state_dict`` implementations. User can thus use
        ``with self.state_dict_type(self, StateDictType.LOCAL_STATE_DICT)`` context
        manager to load a local state dict checkpoint that will restore only
        local shards of the module. Currently, the only supported
        implementations are ``StateDictType.LOCAL_STATE_DICT`` and
        ``StateDictType.FULL_STATE_DICT`` (default). Please see :func:`state_dict`
        for documentation around creating an FSDP checkpoint.

        Example::

            >>> # xdoctest: +SKIP("undefined variables")
            >>> import torch
            >>> from torch.distributed.fsdp import FullyShardedDataParallel as FSDP
            >>> from torch.distributed.fsdp import StateDictType
            >>> torch.cuda.set_device(device_id)
            >>> my_module = nn.Linear(...)
            >>> sharded_module = FSDP(my_module)
            >>> checkpoint = torch.load(PATH)
            >>> full_state_dict = checkpoint['full_state_dict']
            >>> with FSDP.state_dict_type(sharded_module, StateDictType.FULL_STATE_DICT):
            >>>     sharded_module.load_state_dict(full_state_dict)
            >>> full_dict.keys()
            >>> odict_keys(['weight', 'bias'])
            >>> # using local state dict
            >>> local_state_dict = checkpoint['local_state_dict']
            >>> with FSDP.state_dict_type(sharded_module, StateDictType.LOCAL_STATE_DICT):
            >>>     sharded_module.load_state_dict(local_state_dict)
            >>> local_dict.keys()
            >>> odict_keys(['flat_param', 'inner.flat_param'])

        .. warning:: This needs to be called on all ranks, since synchronization
            primitives may be used.
        """
        return super().load_state_dict(state_dict, *args)

    def _load_local_state_dict(
        self,
        state_dict: Mapping[str, Any],
        *args,
    ) -> NamedTuple:
        """
        Load states from a flattened, sharded state dictionary.
        """
        with self.state_dict_type(self, StateDictType.LOCAL_STATE_DICT):
            return self.load_state_dict(state_dict, *args)

    def _load_sharded_state_dict(
        self,
        state_dict: Union[Dict[str, torch.Tensor], "OrderedDict[str, torch.Tensor]"],
        strict: bool = True,
    ) -> NamedTuple:
        """
        Load states from a unflattened, sharded state dictionary.
        """
        with self.set_state_dict_type(StateDictType.SHARDED_STATE_DICT):
            return self.load_state_dict(state_dict, strict)

    def forward(self, *args: Any, **kwargs: Any) -> Any:
        with torch.autograd.profiler.record_function("FullyShardedDataParallel.forward"):
            self._lazy_init()
            self._wait_for_previous_optim_step()

            # Start of a forward pass.
            self.training_state = TrainingState_.FORWARD
            if self._is_root:
                # TODO: disabling side stream for tensor copies for now, investigate
                # perf with it on / off.
                # Place inputs on compute_device. This is a noop if inputs are already
                # on compute_device. Note that when device_id is specified,
                # device_id == self.compute_device is guaranteed.
                # TODO: for mixed precision, move inputs to right device + cast might
                # be done in one go for performance.
                args, kwargs = _to_kwargs(args, kwargs, self.compute_device.index, False)
                args = args[0]
                kwargs = kwargs[0]

            # Cast inputs to their mixed precision type.
            if (
                self._is_root
                and self._mixed_precision_enabled_for_params()
            ):
                input_dtype = self.mixed_precision.param_dtype
                args, kwargs = self._cast_fp_inputs_to_precision(
                    input_dtype, *args, **kwargs
                )

            # Only rebuilding full params when the params are not prefetched in previous layers
            if not self._forward_full_params_prefetched:
                self._rebuild_full_params()
            self._forward_full_params_prefetched = False
            # Wait for all_gather full parameters to finish before computation
            torch.cuda.current_stream().wait_stream(self._streams["all_gather"])

            # Prefetch next layer's full params in forward pass
            if self._need_prefetch_full_params(self.training_state):
                # This guarantees that pre-fetching is initialized only after all
                # previous computations are finished. Therefore, all gather next layer's
                # parameters will only overlap with this layer's computation. This
                # prevents over-prefetching, where multiple layer's parameters are prefetched
                # before the computation.
                self._streams["all_gather"].wait_stream(torch.cuda.current_stream())
                self._fsdp_graph_order[self._my_fsdp_idx_in_graph + 1]._rebuild_full_params()
                self._fsdp_graph_order[self._my_fsdp_idx_in_graph + 1]._forward_full_params_prefetched = True

            # Register backward hooks to reshard params and reduce-scatter grads.
            # These need to be re-registered every forward pass in some cases where grad_fn
            # is mutated.
            self._register_post_backward_hooks()
            outputs = self._fsdp_wrapped_module(*args, **kwargs)

            if self not in self._fsdp_graph_order:
                self._my_fsdp_idx_in_graph = len(self._fsdp_graph_order)
                self._fsdp_graph_order.append(self)

            if self.reshard_after_forward:
                self._free_full_params()
                if (
                    self._mixed_precision_enabled_for_params()
                ):
                    self._free_mp_shard(self.params)
            # Switch to original local shards of params. We maintain this invariant throughout
            # the code, i.e., ``p.data == p._local_shard`` after each function. This
            # also ensures that after the first forward, the optimizer state will be
            # initialized with the correct dtype and (sharded) size, since optimizer
            # state is typically initialized lazily in ``optim.step()``. Note that
            # when CPU offload is enabled, _use_param_local_shard implicitly
            # offloads the local shard to CPU by making p.data point to
            # p._local_shard, which would reside on CPU.
            self._use_param_local_shard()

            # Register pre-backward hooks to all-gather the params for the backward
            # pass (if output's grad was needed). This won't register anything if
            # we are in eval mode.
            outputs = self._register_pre_backward_hooks(outputs)

            # Done with a forward pass.
            self.training_state = TrainingState_.IDLE

        return outputs

    @torch.no_grad()
    def _write_back_current_shard(self, full_params):
        """
        Writes back full_params into self.params.
        """
        for p, (full_param, _) in zip(self.params, full_params):
            if not p._is_sharded:  # type: ignore[attr-defined]
                continue  # Already copied because no sharding.

            # TODO: Might be able to refactor to use _get_shard.
            chunks = full_param.chunk(self.world_size)  # type: ignore[attr-defined]
            assert len(chunks) > self.rank
            chunk = chunks[self.rank]
            p._local_shard.copy_(chunk)  # type: ignore[attr-defined]

    @contextlib.contextmanager
    def _summon_full_params(
        self,
        recurse: bool = True,
        writeback: bool = True,
        rank0_only: bool = False,
        offload_to_cpu: bool = False,
    ):
        if writeback and rank0_only:
            raise ValueError(
                "writeback=True and rank0_only=True is not supported, as model "
                "parameter shapes will be different across ranks, and writing "
                "to them can lead to inconsistencies across ranks when the "
                "context is exited."
            )

        if offload_to_cpu and not rank0_only:
            warnings.warn(
                "offload_to_cpu and rank0_only=False will result in "
                "full parameters being redundantly copied to CPU memory for "
                "GPUs that reside on the same machine, which may incur the risk of "
                "CPU OOM. It is recommended to use ``offload_to_cpu`` with "
                "rank0_only=True."
            )

        def _free_full_params_and_use_local_shard(params_to_free):
            # We may not always be able to free the full param, for example in
            # the case where world_size == 1 and the shard actually points to
            # the full parameter.
            for (param, can_free) in params_to_free:
                if can_free:
                    current_stream = torch.cuda.current_stream()
                    # Don't let PyTorch reuse this memory until all work in the
                    # current stream is complete
                    param.record_stream(current_stream)
                    _free_storage(param)

            # when CPU offload is enabled, _use_param_local_shard implicitly
            # offloads the local shard to CPU by making p.data point to
            # p._local_shard, which would reside on CPU.
            self._use_param_local_shard()

        if recurse:
            with contextlib.ExitStack() as stack:
                # Summon all params for any nested FSDP instances.
                for module in self.fsdp_modules(self):
                    stack.enter_context(
                        module._summon_full_params(
                            recurse=False,
                            writeback=writeback,
                            rank0_only=rank0_only,
                            offload_to_cpu=offload_to_cpu,
                        )
                    )
                # Yield to the caller, with full params in all nested instances.
                yield
            # Exiting from the ExitStack will re-shard params.
            return
        else:
            torch.cuda.synchronize()
            self._lazy_init()
            self._assert_state([TrainingState_.IDLE])
            # Set the state so that we assert when trying to go into
            # forward/backward.
            self.training_state = TrainingState_.SUMMON_FULL_PARAMS

            # Even if rank0_only = True, we need to materialize all params here
            # and free them right after as full param materialization requires
            # collective comm.
            currently_local_params = self._rebuild_full_params()
            # Wait for all_gather to finish before computation
            torch.cuda.current_stream().wait_stream(self._streams["all_gather"])
            my_rank = dist.get_rank(self.process_group)
            if offload_to_cpu and (not rank0_only or my_rank == 0):
                for p in self.params:
                    if p._is_sharded:
                        with torch.no_grad():
                            # Note that we avoid using p._full_param_padded
                            # directly here as we may not be using that param
                            # as the full_param from _rebuild_full_params (i.e.)
                            # in mixed precision.
                            for p, (full_param, _) in zip(
                                self.params, currently_local_params
                            ):
                                full_param = full_param.to(torch.device("cpu"))
                                self._update_p_data(p, output_tensor=full_param)

            if rank0_only and my_rank != 0:
                _free_full_params_and_use_local_shard(currently_local_params)
                try:
                    yield
                finally:
                    self.training_state = TrainingState_.IDLE
            else:
                # FSDP now has the full flattened parameter. Unflatten it to get the
                # full parameters.
                with contextlib.ExitStack() as stack:
                    # Invariant: rank == 0 or !rank0_only
                    stack.enter_context(self._fsdp_wrapped_module.unflatten_as_params())
                    try:
                        yield
                    finally:
                        if offload_to_cpu and (not rank0_only or my_rank == 0):
                            for p in self.params:
                                if p._is_sharded:
                                    with torch.no_grad():
                                        # Note that we avoid using
                                        # p._full_param_padded directly here as
                                        # we may not be using that param
                                        # as the full_param from
                                        # _rebuild_full_params (i.e. in mixed
                                        # precision.
                                        for p, (full_param, _) in zip(
                                            self.params, currently_local_params
                                        ):
                                            full_param = full_param.to(self.compute_device)
                                            self._update_p_data(
                                                p, output_tensor=full_param,
                                            )

                        if writeback:
                            self._write_back_current_shard(currently_local_params)
                        stack.close()
                        _free_full_params_and_use_local_shard(currently_local_params)
                        self.training_state = TrainingState_.IDLE

    @staticmethod
    @contextlib.contextmanager
    def summon_full_params(
        module,
        recurse: bool = True,
        writeback: bool = True,
        rank0_only: bool = False,
        offload_to_cpu: bool = False,
    ) -> Generator:
        r""" A context manager to expose full params for FSDP instances.
        Can be useful *after* forward/backward for a model to get
        the params for additional processing or checking. It can take a non-FSDP
        module and will summon full params for all contained FSDP modules as
        well as their children, depending on the ``recurse`` argument.

        .. note:: This can be used on inner FSDPs.
        .. note:: This can *not* be used within a forward or backward pass. Nor
            can forward and backward be started from within this context.
        .. note:: Parameters will revert to their local shards after the context
            manager exits, storage behavior is the same as forward.
        .. note:: The full parameters can be modified, but only the portion
            corresponding to the local param shard will persist after the
            context manager exits (unless ``writeback=False``, in which case
            changes will be discarded). In the case where FSDP does not shard
            the parameters, currently only when ``world_size == 1``, or ``NO_SHARD``
            config, the modification is persisted regardless of ``writeback``.
        .. note:: This method works on modules which are not FSDP themselves but
            may contain multiple independent FSDP units. In that case, the given
            arguments will apply to all contained FSDP units.

        .. warning:: Note that ``rank0_only=True`` in conjunction with
            ``writeback=True`` is not currently supported and will raise an
            error. This is because model parameter shapes would be different
            across ranks within the context, and writing to them can lead to
            inconsistency across ranks when the context is exited.

        .. warning:: Note that ``offload_to_cpu`` and ``rank0_only=False`` will
            result in full parameters being redundantly copied to CPU memory for
            GPUs that reside on the same machine, which may incur the risk of
            CPU OOM. It is recommended to use ``offload_to_cpu`` with
            ``rank0_only=True``.

        Args:
            recurse (bool, Optional): recursively summon all params for nested
                FSDP instances (default: True).
            writeback (bool, Optional): if ``False``, modifications to params are
                discarded after the context manager exists;
                disabling this can be slightly more efficient (default: True)
            rank0_only (bool, Optional): if ``True``, full parameters are
                materialized on only global rank 0. This means that within the
                context, only rank 0 will have full parameters and the other
                ranks will have sharded parameters. Note that setting
                ``rank0_only=True`` with ``writeback=True`` is not supported,
                as model parameter shapes will be different across ranks
                within the context, and writing to them can lead to
                inconsistency across ranks when the context is exited.
            offload_to_cpu (bool, Optional): If ``True``, full parameters are
                offloaded to CPU. Note that this offloading currently only
                occurs if the parameter is sharded (which is only not the case
                for world_size = 1 or ``NO_SHARD`` config). It is recommended
                to use ``offload_to_cpu`` with ``rank0_only=True`` to avoid
                redundant copies of model parameters being offloaded to the same CPU memory.
        """
        # Note that we specify root_only as FSDP roots will handle summoning
        # child FSDP instances based on recurse argument.
        fsdp_modules = FullyShardedDataParallel.fsdp_modules(
            module, root_only=True
        )
        # Summon all params for all FSDP instances
        with contextlib.ExitStack() as stack:
            for module in fsdp_modules:
                stack.enter_context(
                    module._summon_full_params(
                        recurse=recurse,
                        writeback=writeback,
                        rank0_only=rank0_only,
                        offload_to_cpu=offload_to_cpu,
                    )
                )
            # Yield to the caller, with full params in all FSDP instances.
            yield
        # Exiting from the ExitStack will reshard all params.
        return

    def named_buffers(
        self,
        *args,
        **kwargs,
    ) -> Iterator[Tuple[str, torch.Tensor]]:
        """
        Overrides :meth:`named_buffers()` to intercept buffer names and
        remove all occurrences of the FSDP-specific flattened buffer prefix
        when inside the :meth:`summon_full_params` context manager.
        """
        in_summon_full_params = self.training_state == TrainingState_.SUMMON_FULL_PARAMS
        for buffer_name, buffer in super().named_buffers(*args, **kwargs):
            if in_summon_full_params:
                # Remove any instances of the FSDP-specific prefix; there can
                # be multiple in the case of nested FSDP modules
                buffer_name = buffer_name.replace(FSDP_PREFIX, "")
            yield (buffer_name, buffer)

    def named_parameters(
        self,
        *args,
        **kwargs,
    ) -> Iterator[Tuple[str, torch.nn.Parameter]]:
        """
        Overrides :meth:`named_parameters()` to intercept parameter names and
        remove all occurrences of the FSDP-specific flattened parameter prefix
        when inside the :meth:`summon_full_params` context manager.
        """
        # Determine which logic to use based on the context at call time
        in_summon_full_params = self.training_state == TrainingState_.SUMMON_FULL_PARAMS
        for param_name, param in super().named_parameters(*args, **kwargs):
            if in_summon_full_params:
                # Remove any instances of the FSDP-specific prefix; there can
                # be multiple in the case of nested FSDP modules
                param_name = param_name.replace(FSDP_PREFIX, "")
            yield (param_name, param)

    def _register_pre_backward_hooks(self, outputs: Any) -> Any:
        """Register pre-backward hook to run before the wrapped module's
        backward. Hooks should be attached to all outputs from the forward.
        Returns:
            outputs: new outputs with hooks registered if they requires gradient.
        """
        # Reset before each backward pass
        self._need_rebuild_full_params = False

        if not torch.is_grad_enabled():
            return outputs  # don't register hooks if grad isn't enabled

        if self._is_root:
            # This actually means that only root instance has
            # _post_backward_callback_queued defined. Accidentally accessing this field
            # will assert on all other instances, giving us a nice bug checker.
            self._post_backward_callback_queued = False

        # Reset before each backward pass
        self._pre_backward_hook_has_run = False

        def _pre_backward_hook(*unused: Any) -> None:
            # Run ``_pre_backward_hook`` only once per backward pass
            if self._pre_backward_hook_has_run:
                return

            with torch.autograd.profiler.record_function("FullyShardedDataParallel._pre_backward_hook"):
                # try to queue final backward callback only once for root, so
                # that final backward callback is attached to the outer most
                # backward graph task and called after all the backward
                # calls are completed.
                if self._is_root:
                    self._queue_wait_for_post_backward()

                if self._pre_backward_hook_full_params_prefetched:
                    # Always wait for all_gather before rebuilding full params, just
                    # in case full params have already been prefetched in previous layer's
                    # pre-backward hook.
                    torch.cuda.current_stream().wait_stream(self._streams["all_gather"])

                # Start of a backward pass for the first time in an backward pass.
                self._assert_state([TrainingState_.IDLE])
                self.training_state = TrainingState_.BACKWARD_PRE

                # All-gather full parameters, moving them to compute device if
                # necessary.
                self._rebuild_full_params()
                self._pre_backward_hook_full_params_prefetched = False
                # Wait for all_gather to finish before computation
                torch.cuda.current_stream().wait_stream(self._streams["all_gather"])

                # Prefetch next layer's full params in backward pass,
                # since it is prefetching, no need to wait for all_gather stream.
                if self._need_prefetch_full_params(self.training_state):
                    self._fsdp_graph_order[self._my_fsdp_idx_in_graph - 1]._rebuild_full_params()  # type: ignore[operator]
                    self._fsdp_graph_order[self._my_fsdp_idx_in_graph - 1]._pre_backward_hook_full_params_prefetched = True

                self._pre_backward_hook_has_run = True
                # Prepare p.grad so that it is in the right shape, device, accumulated values, etc.
                self._prep_grads_for_backward()

        def _register_hook(t: torch.Tensor) -> torch.Tensor:
            if t.requires_grad:
                t.register_hook(_pre_backward_hook)
                self._need_rebuild_full_params = True
            return t

        # Attach hooks to Tensor outputs.
        outputs = _apply_to_tensors(_register_hook, outputs)

        return outputs

    def _register_post_backward_hooks(self) -> None:
        """
        Register backward hooks to reshard params and reduce-scatter grads.
        This is called during forward pass. The goal is to attach a hook
        on each of the parameter's gradient generating function (``grad_acc``
        below) so that the hook is called *after* all gradients for that
        param are computed.
        Goals:
        1. We want the hook to fire once and only once *after* all gradients
        are accumulated for a param.
        2. If it fires more than once, we end up incorrectly shard the grad
        multiple times. (could lead to dimension too small)
        3. If it fires once but too early or doesn't fire, we leave gradients
        unsharded. (could lead to dimension too large)
        Due to multiple-pass forward, this function can be called on
        the same parameter multiple times in a single forward pass. If we register
        the hook multiple time, we end up getting called multiple times. We
        could try to get a new hook every time and delete the previous one
        registered. However, due to *unknown reason* (I have debugged it for
        a long time!), in mixed precision mode, we get two different ``grad_acc``
        objects below during different calls of this function (in the same
        forward pass). If we keep the last one, the hook end up firing too
        early. In full precision mode, we luckily get the *same* ``grad_acc``
        object, so deleting and re-registering still ensured the hook fire
        once after all gradients are generated.
        Empirically, keep the first hook register per forward pass seems to
        work the best. We do need to remove the hook at the end of the
        backward pass. Otherwise, the next forward pass will not register
        a new hook, which is needed for a new forward pass.
        """
        if not torch.is_grad_enabled():
            return  # don't register grad hooks if grad isn't enabled
        for p in self.params:
            if p.requires_grad:
                if hasattr(p, "_shard_bwd_hook"):
                    continue
                # Register a hook on the first call, empirically, autograd
                # fires it at the end for this param, which makes sense.
                p_tmp = p.expand_as(p)  # Get a grad_fn on p_tmp.
                assert (
                    p_tmp.grad_fn is not None
                ), "p_tmp grad_fn should not be None, it is used to access \
                    p's AccumulateGrad object and register post hook on it."
                grad_acc = p_tmp.grad_fn.next_functions[0][
                    0
                ]  # Gets its AccumulateGrad object.
                handle = grad_acc.register_hook(
                    functools.partial(self._post_backward_hook, p)
                )
                p._shard_bwd_hook = (grad_acc, handle)  # type: ignore[attr-defined]

    @torch.no_grad()
    def _post_backward_hook(self, param: Parameter, *unused: Any) -> None:
        """
        At the start of :func:`_post_backward_hook`, ``param.grad`` contains the
        full gradient for the local batch. The reduce-scatter op will replace
        ``param.grad`` with a single shard of the summed gradient across all
        GPUs. This shard will align with the current GPU rank. For example::
            before reduce_scatter:
                param.grad (GPU #0): [1, 2, 3, 4]
                param.grad (GPU #1): [5, 6, 7, 8]
            after reduce_scatter:
                param.grad (GPU #0): [6, 8]    # 1+5, 2+6
                param.grad (GPU #1): [10, 12]  # 3+7, 4+8
        The local GPU's ``optim.step`` is responsible for updating a single
        shard of params, also corresponding to the current GPU's rank. This
        alignment is created by :func:`_shard_parameters`, which ensures that
        the local optimizer only sees the relevant parameter shard.
        """
        p_assert(
            hasattr(param, '_post_backward_called'),
            "Expected flag _post_backward_called to exist on param."
        )
        param._post_backward_called = True
        with torch.autograd.profiler.record_function("FullyShardedDataParallel._post_backward_hook"):
            # First hook callback will see PRE state. If we have multiple params,
            # then subsequent hook callbacks will see POST state.
            self._assert_state([TrainingState_.BACKWARD_PRE, TrainingState_.BACKWARD_POST])
            self.training_state = TrainingState_.BACKWARD_POST

            if self._use_param_exec_order_policy() and self._param_exec_order_prep_stage:
                # In self._fsdp_params_exec_order, the parameters are ordered based on
                # the execution order in the backward pass in the first iteration.
                self._fsdp_params_exec_order.append(param)

            if param.grad is None:
                return

            if param.grad.requires_grad:
                raise RuntimeError(
                    "FSDP only works with gradients that don't require gradients"
                )

<<<<<<< HEAD
            if (
                self._sync_gradients
                or self.sharding_strategy == ShardingStrategy.FULL_SHARD
            ):
=======
            if self._should_free_full_params():
>>>>>>> d09486ab
                self._free_full_params(cast(List[FlatParameter], [param]))

            if self._mixed_precision_enabled_for_params():
                # Noop if reshard_after_forward=True because we'd free the param
                # shard when rebuilding the full params in the pre_beckward_hook.
                self._free_mp_shard(cast(List[FlatParameter], [param]))

            # Switch to local shard after backward. Note that
            # when CPU offload is enabled, _use_param_local_shard implicitly
            # offloads the local shard to CPU by making p.data point to
            # p._local_shard, which would reside on CPU.
            self._use_param_local_shard(cast(List[FlatParameter], [param]))

            # Prefetch previous layer's full params in backward pass post backward hook,
            # If next layer's backward computation is done and full params are freed,
            # no need to prefetch the full params again.
            # Only prefetch full params if any of the next layer's outputs requires grad
            if self._need_prefetch_full_params(self.training_state):
                self._fsdp_graph_order[self._my_fsdp_idx_in_graph - 1]._rebuild_full_params()  # type: ignore[operator]
                # Next layer's computation will start right after this all_gather,
                # Wait for all_gather to finish before computation.
                torch.cuda.current_stream().wait_stream(self._streams["all_gather"])

            if not self._sync_gradients:
                return

            # Wait for all work in the current stream to finish, then start the
            # reductions in post_backward stream.
            self._streams["post_backward"].wait_stream(torch.cuda.current_stream())

            with torch.cuda.stream(self._streams["post_backward"]):
                orig_grad_data = param.grad.data
                if (
                    self._mixed_precision_enabled_for_reduce() and not self._low_precision_hook_enabled()
                ):
                    # Cast gradient to precision in which it should be communicated.
                    # If a low precision hook is registered and reduce_dtype is specified
                    # in `MixedPrecision`, communication hook will take care of
                    # casting to lower precision and back.
                    # TODO: Make this a communication hook when communication hooks
                    # are implemented for FSDP. Note that this is a noop if the
                    # reduce_dtype matches the param dtype.
                    param.grad.data = param.grad.data.to(self.mixed_precision.reduce_dtype)

                if self._exec_order_data.is_first_iter:
                    # For all sharding strategies communication is performed through `_communication_hook`:
                    # default comm hooks are: `reduce_scatter` for sharded strategies and
                    # `all_reduce` for non-sharded strategies. This checks asserts that `_communication_hook`
                    # and `_communication_hook_state`, required for communication not `None`.`
                    p_assert(
                        self._communication_hook is not None,
                        "Communication hook should not be None"
                    )
                    p_assert(
                        self._communication_hook_state is not None,
                        "Communication hook state should not be None"
                    )
                grad = param.grad.data
                if param._is_sharded:  # type: ignore[attr-defined]
                    # We clear `param.grad` to permit repeated gradient
                    # computations when this FSDP module is called multiple times.
                    # This is to avoid a race among multiple re-entrant backward
                    # passes. For example, the second backward pass computation
                    # precedes ahead of the first backward pass reduction, which is
                    # possible since the reduction is in a different stream and is
                    # async. Then, the first backward pass may be incorrectly
                    # reducing the second backward pass's `param.grad`.
                    # The reduced gradients are accumulated in
                    # `param._saved_grad_shard`, and the gradient reductions can
                    # happen in arbitrary order, though we tolerate this due to the
                    # (approximate) commutativity of floating-point addition.
                    param.grad = None
                    grad_flatten = torch.flatten(grad)
                    chunks = list(grad_flatten.chunk(self.world_size))
                    num_pad = self.world_size * chunks[0].numel() - grad.numel()
                    input_flattened = F.pad(grad_flatten, [0, num_pad])
                    output = torch.zeros_like(chunks[0])
                    self._communication_hook(self._communication_hook_state, input_flattened, output)

                    self._cast_grad_to_param_dtype(output, param)

                    # To support gradient accumulation outside `no_sync()`, we save
                    # the gradient data to `param._saved_grad_shard` before the
                    # backward pass, accumulate gradients into it here, and set
                    # `param.grad` with the accumulated value at the end of the
                    # backward pass in preparation for the optimizer step.
                    accumulate_grad = hasattr(param, "_saved_grad_shard")
                    if accumulate_grad:
                        p_assert(
                            param._saved_grad_shard.shape == output.shape,  # type: ignore[attr-defined]
                            "Shape mismatch when accumulating gradients: "  # type: ignore[attr-defined]
                            f"existing grad shape={param._saved_grad_shard.shape} "
                            f"new grad shape={output.shape}"  # type: ignore[attr-defined]
                        )
                        p_assert(
                            param._saved_grad_shard.device == output.device,  # type: ignore[attr-defined]
                            "Device mismatch when accumulating gradients: "  # type: ignore[attr-defined]
                            f"existing grad device={param._saved_grad_shard.device} "
                            f"new grad device={output.device}"  # type: ignore[attr-defined]
                        )
                        param._saved_grad_shard += output  # type: ignore[attr-defined]
                    else:
                        param._saved_grad_shard = output  # type: ignore[attr-defined]
                    grad = param._saved_grad_shard  # type: ignore[attr-defined]
                else:
                    # Currently the way for _is_sharded to be False is if
                    # world_size == 1 or sharding_strategy is NO_SHARD.
                    assert (
                        self.world_size == 1 or self.sharding_strategy == ShardingStrategy.NO_SHARD
                    ), "Currently the way for _is_sharded to be False is \
                        world_size == 1 or sharding_strategy is set to be NO_SHARD"
                    if self.sharding_strategy == ShardingStrategy.NO_SHARD:
                        self._communication_hook(self._communication_hook_state, param.grad)

                    self._cast_grad_to_param_dtype(param.grad, param)

                # Regardless of sharding or not, offload the grad to CPU if we are
                # offloading params. This is so param and grad reside on same device
                # which is needed for the optimizer step.
                if self.cpu_offload.offload_params:
                    # We specify non_blocking=True
                    # and ensure the appropriate synchronization is done by waiting
                    # streams in _wait_for_post_backward.
                    param._cpu_grad.copy_(  # type: ignore[attr-defined]
                        grad.detach(), non_blocking=True
                    )
                    # Don't let this memory get reused until after the transfer.
                    grad.data.record_stream(torch.cuda.current_stream())

                # After _post_backward_hook returns, orig_grad_data will eventually
                # go out of scope, at which point it could otherwise be freed for
                # further reuse by the main stream while the div/reduce_scatter/copy
                # are underway in the post_backward stream. See:
                # github.com/NVIDIA/apex/blob/master/apex/parallel/distributed.py
                orig_grad_data.record_stream(self._streams["post_backward"])

    def _cast_grad_to_param_dtype(
        self,
        grad: torch.Tensor,
        param: FlatParameter,
    ):
        """
        Casts gradient ``grad`` back to the full parameter dtype so that the
        optimizer step runs with that dtype. This performs an actual cast if
        1. parameters were in reduced precision during the forward since then
        gradients would be in that reduced precision, or
        2. parameters were not in reduced precision but gradients were in
        reduced precision for communication.
        However, if a low precision communication hook is registered, then this
        dtype cast happens in the hook instead.
        """
        self._assert_state(TrainingState_.BACKWARD_POST)
        if (
            not self._low_precision_hook_enabled()
            and (
                self._mixed_precision_enabled_for_params()
                or self._mixed_precision_enabled_for_reduce()
            )
        ):
            low_prec_grad_data = grad.data
            grad.data = grad.data.to(dtype=param.dtype)
            # Do not let the low precision gradient memory get reused until
            # the cast to full parameter precision completes
            low_prec_grad_data.record_stream(torch.cuda.current_stream())

    def _queue_wait_for_post_backward(self) -> None:
        """Try to queue a `wait_for_post_backward` callback.
        Only called on root and only queue one callback at the beginning of
        outer most backward.
        """
        assert (
            self._is_root
        ), "_queue_wait_for_post_backward can only be called on root."
        if not self._post_backward_callback_queued:
            self._assert_state([TrainingState_.IDLE])
            self._post_backward_callback_queued = True
            Variable._execution_engine.queue_callback(self._wait_for_post_backward)

    @torch.no_grad()
    def _wait_for_post_backward(self) -> None:
        """Wait for post-backward to finish. Only called on root instance."""
        assert self._is_root, "_wait_for_post_backward can only be called on root."
        # Root's training state might be backward_pre or backward_post depending on
        # if root parameter's post backward hook was called. The post-backward hook
        # may not have been called if gradient was not computed for this param/FSDP
        # module.

        if self._sync_gradients:
            torch.cuda.current_stream().wait_stream(self._streams["post_backward"])
            if self.cpu_offload.offload_params:
                # We need to wait for the non-blocking GPU ->
                # CPU grad transfers to finish. We need to do this for GPU -> CPU
                # copies because when grad is on CPU, it won't wait for any CUDA
                # stream to finish GPU -> CPU copies unless we explicitly block the
                # host-side with synchronize().
                torch.cuda.current_stream().synchronize()

        # A backward pass is done, clean up below.
        self._exec_order_data.reset()

        def _catch_all_reshard(fsdp_module: FullyShardedDataParallel) -> None:
            """
            Reshards full parameters that may have not been resharded in
            post_backward_hook. This can happen when an FSDP module's output
            is used in forward so its pre-backward fires unsharding the param,
            but post-backward does not fire since the output was not ultimately
            used in loss computation so FSDP parameter did not get a gradient.
            """
            # Note that we wrap resharding logic in a try-catch as a defensive
            # approach, as if an error is thrown, we are in the backwards pass,
            # and autograd would not print out much useful info about the actual
            # error hit.
            try:
                for p in fsdp_module.params:
                    # Parameter is already resharded if the param in use points
                    # to the local shard.
                    if p.data.data_ptr() == p._local_shard.data_ptr():
                        continue

                    if fsdp_module._should_free_full_params():
                        fsdp_module._free_full_params(cast(List[FlatParameter], [p]))

                    if fsdp_module._mixed_precision_enabled_for_params():
                        fsdp_module._free_mp_shard(cast(List[FlatParameter], [p]))

                    fsdp_module._use_param_local_shard(cast(List[FlatParameter], [p]))
            except Exception as e:
                p_assert(
                    False,
                    f"Got exception while resharding module {fsdp_module}: {str(e)}",
                    raise_assertion_error=False
                )
                raise e

        def _finalize_params(fsdp_module: FullyShardedDataParallel) -> None:
            """Helper used below on all fsdp modules."""

            for p in fsdp_module.params:
                if p.requires_grad:
                    if hasattr(p, "_shard_bwd_hook"):
                        assert len(p._shard_bwd_hook) == 2 and len(  # type: ignore[attr-defined]
                            p._shard_bwd_hook  # type: ignore[attr-defined]
                        ), (  # type: ignore[attr-defined]
                            "p._shard_bwd_hook fields are not valid."
                        )
                        p._shard_bwd_hook[1].remove()  # type: ignore[attr-defined]
                        delattr(p, "_shard_bwd_hook")
                    # Preserve the gradient accumulation state if not
                    # synchronizing: `p.grad` remains the unsharded gradient
                    # accumulated from prior `no_sync()` iterations, and
                    # `p._saved_grad_shard` remains the sharded gradient from
                    # the last synchronized iteration
                    if not self._sync_gradients:
                        continue
                    # Set `p.grad` as needed to ensure optimizer correctness
                    # since optimizers operate on the `grad` attribute
                    if hasattr(p, "_cpu_grad"):
                        p_assert(
                            p.device == torch.device("cpu"),
                            f"Device mismatch: p={p.device} "  # type: ignore[attr-defined]
                            f"p._cpu_grad={p._cpu_grad}"
                        )
                        p.grad = p._cpu_grad  # type: ignore[attr-defined]
                    elif hasattr(p, "_saved_grad_shard"):
                        p_assert(
                            p.device == p._saved_grad_shard.device,  # type: ignore[attr-defined]
                            f"Device mismatch: p={p.device} "  # type: ignore[attr-defined]
                            f"p._saved_grad_shard={p._saved_grad_shard.device}"
                        )
                        # Check if post-backward was called for this param (FSDP unit).
                        # TODO: This logic will have to be revisited when non-recursive wrapping
                        # lands. If it was not called, there is no new gradient to accumulate
                        if p._post_backward_called:
                            p.grad = p._saved_grad_shard
                    else:
                        p_assert(
                            not p._is_sharded or not p._post_backward_called,
                            "All sharded parameters that received gradient should "
                            "use `_saved_grad_shard`"
                        )
                    if hasattr(p, "_saved_grad_shard"):
                        delattr(p, "_saved_grad_shard")

                    p_assert(
                        hasattr(p, '_post_backward_called'),
                        "Expected flag _post_backward_called to be set on param."
                    )
                    # Reset _post_backward_called in preparation for the next iteration.
                    p._post_backward_called = False

        # Update root and nested FSDP's hooks and flags.
        for m in self.fsdp_modules(self):  # includes self
            _finalize_params(m)
            _catch_all_reshard(m)
            m._pre_backward_hook_has_run = False
            m.training_state = TrainingState_.IDLE

            if m._is_root:
                # reset this flag for cases like "one forward pass + multiple backward passes"
                self._post_backward_callback_queued = False

        if self._use_param_exec_order_policy() and self._param_exec_order_prep_stage:
            self._param_exec_order_policy_second_iter_init()

    def _param_exec_order_policy_second_iter_init(self) -> None:
        self._param_exec_order_prep_stage = False
        # Let the parameters in self._fsdp_params_exec_order ordered based on
        # the execution order in the forward pass.
        self._fsdp_params_exec_order.reverse()
        for m in self.modules():
            if m is not self and isinstance(m, FullyShardedDataParallel):
                assert hasattr(
                    m, "_param_exec_order_policy"
                ), "Non-root FSDP modules should also have _param_exec_order_policy attribute"
                assert hasattr(
                    m, "_param_exec_order_prep_stage"
                ), "Non-root FSDP modules should also have _param_exec_order_prep_stage attribute"
                m._param_exec_order_prep_stage = False
        # TODO (linjianma): Construct a fsdp_wrap_map whose keys are all children modules with a FSDP wrap,
        # and values are its FSDP wraps. These children FSDP wraps will be detached from the root FSDP module
        # and will be used to schedule the parameters (rebuild_full_params and reshard).
        # TODO (linjianma): Remove all internal FSDP wraps from the root FSDP module.
        # TODO (linjianma): Based on self._fsdp_params_exec_order, get the information
        # needed to patch the forward() function of each key in the fsdp_wrap_map. The rules are as follows:
        # 1: Before each forward(), rebuild_full_params of all parameters that are currently sharded and
        # will be used in the forward, and reshard all parameters that are currently full and will not be
        # used in the next forward()
        # 2: After each forward(), reshard all parameters just used in the forward, and rebuild_full_params of
        # all parameters that will be used next.
        # TODO (linjianma): Patch the forward of each model in the keys
        # of fsdp_wrap_map based on the information above.

    def _update_p_data(self, p, output_tensor: torch.Tensor) -> None:
        """
        Helper function to update p.data pointer.
        Args:
            output_tensor (torch.Tensor): this tensor contains the data we just gathered.
        """
        p.data = output_tensor
        # Trim any padding and reshape to match original size.
        p.data = p.data[:p._unsharded_size.numel()].view(p._unsharded_size)  # type: ignore[attr-defined]

    @torch.no_grad()
    def _rebuild_full_params(self) -> List[Tuple[torch.Tensor, bool]]:
        """
        Gather all shards of params.
        """
        # _summon_full_params must do a full precision rebuild even under mixed
        # precision, because it is used for e.g. checkpoint where we'd like to
        # checkpoint in full precision.
        force_full_precision = (self.training_state == TrainingState_.SUMMON_FULL_PARAMS)
        # full param output tensors and a flag indicating whether
        # _summon_full_params can free them or not. It is possible that we can't
        # free the full param, which currently occurs when the returned
        # parameter points to the unsharded param when world_size == 1, or when
        # we're returning the full parameter and reshard_after_forward=False
        # (because we need to ensure p._full_param_padded stays intact)
        output_tensors: List[Tuple[torch.Tensor, bool]] = []
        with torch.cuda.stream(self._streams["all_gather"]):
            for p in self.params:
                mixed_precision_cast_ran = (
                    self._mixed_precision_enabled_for_params()
                    and not force_full_precision
                )
                if mixed_precision_cast_ran:
                    self._cast_param_shards_to_dtype()
                    # TODO: remove below
                    for p in self.params:
                        assert p.dtype == self.mixed_precision.param_dtype
                # We can skip moving params to GPU if mixed precision, as p.data
                # would then be pointing to p._mp_shard which is already on
                # self.compute_device.
                if self.cpu_offload.offload_params and not mixed_precision_cast_ran:
                    # Move params to GPU if needed. Note that we don't use
                    # self._full_param_padded.device here because the attr is
                    # not set always, i.e. when world_size=1 and
                    # p._is_sharded = False. However when it is set, the
                    # device is always self.compute_device.
                    p.data = p.data.to(self.compute_device, non_blocking=True)
                # Check the validity of this `_rebuild_full_params()` call in
                # terms of execution order (regardless of if FSDP actually
                # needs to all-gather or not)
                self._check_rebuild_full_params(p)
                # e.g., when world_size == 1
                if not p._is_sharded:  # type: ignore[attr-defined]
                    if mixed_precision_cast_ran:
                        # p.data should be the same type as p._mp_shard, and it
                        # is safe to free.
                        assert p.data.dtype == p._mp_shard.dtype
                        # Safe to free because p.data points to the mp shard.
                        output_tensors.append((p.data, True))
                    else:
                        # p.data points to the unsharded parameter, so not safe to
                        # free.
                        output_tensors.append((p.data, False))
                    continue
                # If full param has been rebuilt or has not been freed, no need to call all gather
                elif (
                    p._full_param_padded.storage().size()  # type: ignore[attr-defined]
                    == p._full_param_padded.size().numel()  # type: ignore[attr-defined]
                ):
                    # Check that the full param is in the expected precision, if
                    # training with mixed precision
                    if mixed_precision_cast_ran:
                        if p._full_param_padded.dtype != self.mixed_precision.param_dtype:
                            raise ValueError(
                                "_rebuild_full_params: Expected full param to be "
                                f"of type {self.mixed_precision.param_dtype}, "
                                f"but got {p._full_param_padded.dtype}!"
                            )
                    # output is full_param_padded which can be freed depending
                    # on reshard_after_forward (this path is exercised by tests
                    # in test_fsdp_summon_full_params).
                    output_tensors.append((p._full_param_padded, self.reshard_after_forward))

                    self._update_p_data(p, output_tensor=p._full_param_padded)  # type: ignore[attr-defined]
                    continue
                else:
                    # If full param has not been rebuilt or has been freed, call all gather
                    p_data = p.data  # type: ignore[attr-defined]
                    p_full_size = p._full_param_padded.size()  # type: ignore[attr-defined]
                    assert (
                        p_full_size.numel() == p_data.numel() * self.world_size
                    ), "Param full size should be equal to its shard size multiply world_size."
                    assert (
                        p._full_param_padded.storage().size() == 0  # type: ignore[attr-defined]
                    ), "Full param's storage should have been freed before if all gather is needed."  # type: ignore[attr-defined]
                    if (
                        self._mixed_precision_enabled_for_params()
                        and force_full_precision
                    ):
                        # p._full_param_padded has the reduced precision type,
                        # but we need full precision rebuild as we're in
                        # _summon_full_params. Note that this is why
                        # _summon_full_params collects locally used params from
                        # _rebuild_full_params instead of relying on
                        # p._full_param_padded, as it may not always be
                        # allocated such as during mixed precision.
                        output_tensor = p_data.new_zeros(p_full_size)
                    else:
                        # Allocate based on full size from all shards.
                        _alloc_storage(p._full_param_padded, size=p_full_size)  # type: ignore[attr-defined]
                        output_tensor = p._full_param_padded  # type: ignore[attr-defined]
                    # Fill output_tensor with (p.data for each shard in self.world_size)
                    dist._all_gather_base(
                        output_tensor, p_data, group=self.process_group
                    )

                    # The full parameter, which can be freed. Note that we
                    # append here before update_p_data so as to not saved the
                    # tensor with padding trimmed, which causes issues with
                    # writeback in _summon_full_params.
                    output_tensors.append((output_tensor, True))
                    # Set p.data = output_tensor (with padding trimmed)
                    self._update_p_data(p, output_tensor=output_tensor)
                    # We can free the reduced precision shard as we have the
                    # full precision parameter.
                    if (
                        self._mixed_precision_enabled_for_params()
                    ):
                        self._free_mp_shard(cast(List[FlatParameter], [p]))
        return output_tensors

    def _check_rebuild_full_params(self, param: FlatParameter):
        """
        Checks the validity of a call to :meth:`_rebuild_full_params` in terms
        of the execution order. If on the first iteration, this uses an
        all-gather to check that all ranks are running ``forward()`` with the
        same parameter, erroring if not, and on subsequent iterations, if the
        forward order differs from that of the first iteration (meaning that we
        can no longer guarantee correct execution since all-gathers may be
        mismatched), then we issue a warning to the user. This only issues
        warnings on the first deviating iteration and stops checking
        thereafter.

        Only the :meth:`_rebuild_full_params` calls in the forward pass are
        checked since a correct forward order should imply a correct
        pre-backward order for typical cases.

        Executing in ``no_sync()`` does not affect this check for
        ``FULL_SHARD`` and ``SHARD_GRAD_OP``: (1) Being in ``no_sync()`` in the
        first iteration does not yield a different forward
        :meth:`_rebuild_full_params()` sequence, and (2) being in ``no_sync()``
        in a later iteration does not give false positive warnings since the
        forward :meth:`_rebuild_full_params()` sequence still matches the first
        iteration sequence (for ``FULL_SHARD``) or the first iteration
        sequence's prefix (for ``SHARD_GRAD_OP``).
        """
        # Only check when rebuilding the full parameters in the forward pass,
        # and skip the check (1) when in eval mode since then there is not a
        # safe point at which to reset the execution order data and (2) if
        # world size is 1 since then there is no chance of desynchronization
        if self.training_state != TrainingState_.FORWARD or \
                not self.training or self.world_size == 1:
            return
        eod = self._exec_order_data
        param_index = eod.get_param_index(param)
        if not eod.is_first_iter:
            # Only issue warnings on the first deviating iteration and stop
            # checking thereafter to avoid flooding the console
            # and if TORCH_DISTRIBUTED_DEBUG >= INFO.
            allowed_debug_levels = [dist.DebugLevel.INFO, dist.DebugLevel.DETAIL]
            if (
                eod.warn_status == _ExecOrderWarnStatus.WARNED
                or self._debug_level not in allowed_debug_levels
            ):
                return
            # However, we may issue multiple warnings on the first deviating
            # iteration to help debugging, where either:
            # 1. This iteration sees an extra `_rebuild_full_params()` in
            # `forward()` compared to the first iteration
            msg_prefix = curr_param_order = None  # non-`None` means we warn
            if eod.index >= len(eod.param_order):
                msg_prefix = "Expected to not rebuild any more parameters " \
                    "in `forward()` for this module but trying to rebuild " \
                    "parameters for "
                curr_param_order = eod.param_order + [param_index]
            else:
                expected_param_index = eod.param_order[eod.index]
                # 2. This iteration sees the same number of
                # `_rebuild_full_params()` (so far) but the current parameter
                # differs
                if param_index != expected_param_index:
                    expected_param_names = eod.get_unflat_param_names(expected_param_index)
                    assert len(expected_param_names) > 0, \
                        "Expected parameter should always be valid"
                    msg_prefix = "Expected to rebuild parameters in " \
                        f"`forward()` for {expected_param_names} but " \
                        "instead trying to rebuild parameters for "
                    curr_param_order = eod.param_order[:eod.index - 1] + [param_index]
            to_issue_warning = msg_prefix is not None
            if to_issue_warning:
                assert curr_param_order is not None
                param_names = eod.get_unflat_param_names(param_index)
                is_added_param = len(param_names) == 0
                if is_added_param:
                    msg_suffix = "a newly-added parameter since construction time"
                else:
                    msg_suffix = f"{param_names}"
                sub_msg = msg_prefix + msg_suffix
                first_iter_param_names = [
                    eod.get_unflat_param_names(index) for index in eod.param_order
                ]
                curr_iter_param_names = [
                    eod.get_unflat_param_names(index) for index in curr_param_order
                ]
                warnings.warn(
                    "Forward order differs from that of the first iteration "
                    f"on rank {self.rank} -- collectives are unchecked and may "
                    "give incorrect results or hang\n" + sub_msg + "\n" +
                    f"First iteration's forward order: {first_iter_param_names}"
                    "\nThis iteration's forward order (so far): "
                    f"{curr_iter_param_names}"
                )
                eod.warn_status = _ExecOrderWarnStatus.WARNING
            eod.index += 1
        else:
            # Use `compute_device` instead of the parameter's device in case it
            # is offloaded on CPU and we are using NCCL backend, which requires
            # communicated tensors be on GPU
            device = self.compute_device
            indices = torch.zeros(self.world_size, dtype=torch.int32, device=device)
            index = torch.tensor([param_index], dtype=torch.int32, device=device)
            dist._all_gather_base(indices, index, group=self.process_group)
            # Check that all ranks plan to all-gather the same parameter index
            for (r1, i1), (r2, i2) in itertools.combinations(
                ((rank, indices[rank]) for rank in range(self.world_size)), 2,
            ):
                if not torch.equal(i1, i2):
                    r1_param_names = eod.get_unflat_param_names(i1)
                    r2_param_names = eod.get_unflat_param_names(i2)
                    raise RuntimeError(
                        f"Forward order differs across ranks: rank {r1} is "
                        "rebuilding full parameters in `forward()` for "
                        f"{r1_param_names} while rank {r2} is rebuilding full "
                        f"parameters in `forward()` for {r2_param_names}"
                    )
            eod.param_order.append(param_index)

    @torch.no_grad()
    def _prep_grads_for_backward(self) -> None:
        """Make sure p.grad has the correct size/device, otherwise set it to None."""
        for p in self.params:
            if p.grad is not None and (
                p.grad.size() != p._unsharded_size  # type: ignore[attr-defined]
                or p.grad.device != p.device
            ):
                offloaded: bool = p.grad.device != p.device
                if offloaded:
                    assert self.cpu_offload.offload_params, \
                        "`p.grad.device` and `p.device` should be the same " \
                        "if not offloading parameters to CPU"
                prev_iter_outside_no_sync: bool = \
                    p.grad.size() == p._local_shard.shape  # type: ignore[attr-defined]
                # As long as the previous iteration was outside `no_sync()`,
                # then we must save the gradient in `_saved_grad_shard`, even
                # if the current iteration is inside `no_sync()`. This is to
                # prepare for the next iteration outside `no_sync()`, which may
                # try to accumulate gradients. FSDP accumulates gradients in
                # the separate variable `p._saved_grad_shard` to leave `p.grad`
                # for the per-iteration gradient.
                if prev_iter_outside_no_sync:
                    # FSDP currently does not support gradient accumulation
                    # outside `no_sync()` when using CPU offloading (see the
                    # warning in the class's docstring).
                    if not offloaded:
                        p._saved_grad_shard = p.grad.data  # type: ignore[attr-defined]
                p.grad = None

    def _should_free_full_params(self):
        return (
            self.sharding_strategy == ShardingStrategy.FULL_SHARD
            # Optimization where we don't reshard if running Zero-2
            # in no_sync().
            or self._require_backward_grad_sync
        )

    @torch.no_grad()
    def _free_full_params(self, params: Optional[List[FlatParameter]] = None) -> None:
        """
        Free up storage for full parameters.
        """
        if params is None:
            params = self.params
        current_stream = torch.cuda.current_stream()
        for p in params:
            # e.g., world_size == 1 or self.sharding_strategy = NO_SHARD
            if not p._is_sharded:  # type: ignore[attr-defined]
                if (
                    self._mixed_precision_enabled_for_params()
                ):
                    self._free_mp_shard(cast(List[FlatParameter], [p]))
                continue
            # Don't let PyTorch reuse this memory until all work in the current
            # stream is complete.
            p._full_param_padded.record_stream(current_stream)  # type: ignore[attr-defined]
            # There may be external references to the Tensor Storage that we
            # can't modify, such as references that are created by
            # ctx.save_for_backward in the forward pass. Thus when we
            # unshard parameters, we should reuse the original Tensor
            # Storage object and unshard it in-place. For now, just resize
            # the Storage to 0 to save memory.
            _free_storage(p._full_param_padded)  # type: ignore[attr-defined]

    @torch.no_grad()
    def _use_param_local_shard(
        self, params: Optional[List[FlatParameter]] = None
    ) -> None:
        """Use local shard for a list of params. Also implicitly offloads
        parameters back to CPU if we are CPU offloading."""
        if params is None:
            params = self.params
        for p in params:
            if self.cpu_offload.offload_params:
                # Ensure local_shard resides in CPU if we are offloading params.
                assert p._local_shard.device == torch.device(  # type: ignore[attr-defined]
                    "cpu"
                ), "Expected p._local_shard to be on CPU"
            p.data = p._local_shard  # type: ignore[attr-defined]

    def _assert_state(self, state: Union[TrainingState_, List[TrainingState_]]) -> None:
        """Assert we are in the given state."""
        # Since assert can be turned off and this error checking
        # is really important, we use explicit error checking
        # and raise a ValueError if needed.
        if isinstance(state, TrainingState_):
            state = [state]
        if self.training_state not in state:
            msg = (
                f"expected to be in states {state} but current state "
                f"is {self.training_state}"
            )
            # In case we are failing in the context of autograd hook, asserting
            # may not generate useful msg. So, let's print it to be sure.
            if self.rank == 0:
                print(f"Asserting FSDP instance is: {self}")
                print(f"ERROR: {msg}")
                traceback.print_stack()
            raise ValueError(msg)

    @contextmanager
    def no_sync(self) -> Generator:
        """
        A context manager to disable gradient synchronizations across FSDP
        instances. Within this context, gradients will be accumulated in module
        variables, which will later be synchronized in the first
        forward-backward pass after exiting the context. This should only be
        used on the root FSDP instance and will recursively apply to all
        children FSDP instances.

        .. note:: This likely results in higher memory usage because FSDP will
            accumulate the full model gradients (instead of gradient shards)
            until the eventual sync.

        .. note:: When used with CPU offloading, the gradients will not be
            offloaded to CPU when inside the context manager. Instead, they
            will only be offloaded right after the eventual sync.
        """
        self._lazy_init()
        assert self._is_root, "`no_sync()` on inner FSDP instances is not supported"
        self._assert_state(TrainingState_.IDLE)
        old_flags = []
        for m in self.modules():
            if isinstance(m, FullyShardedDataParallel):
                old_flags.append((m, m._sync_gradients))
                m._sync_gradients = False
        try:
            yield
        finally:
            for m, old_flag in old_flags:
                assert not m._sync_gradients, (
                    "`_sync_gradients` was incorrectly set to "
                    "`True` while in the `no_sync()` context manager"
                )
                m._sync_gradients = old_flag

    @property
    def params_with_grad(self) -> List[Parameter]:
        """
        Recursively returns a list of all module parameters that have a gradient.
        """
        return [p for p in self.parameters() if p.grad is not None]

    @torch.no_grad()
    def clip_grad_norm_(
        self, max_norm: Union[float, int], norm_type: Union[float, int] = 2.0
    ) -> None:
        """
        Clip all gradients at this point in time. The norm is computed over all
        gradients together, as if they were concatenated into a single vector.
        Gradients are modified in-place.

        Args:
            max_norm (float or int): max norm of the gradients
            norm_type (float or int): type of the used p-norm. Can be ``'inf'``
                for infinity norm.

        Returns:
            Total norm of the parameters (viewed as a single vector).

        .. note:: This is analogous to ``torch.nn.utils.clip_grad_norm_`` but
            handles the partitioning and multiple devices per rank under the
            hood. The default torch util is not applicable here, because each
            rank only has a partial view of all the grads in the model, so
            calling it for FSDP models would lead to different scaling being
            applied per subset of model parameters.

        .. warning:: This needs to be called on all ranks, since synchronization
            primitives will be used.
        """
        self._lazy_init()
        self._wait_for_previous_optim_step()
        assert self._is_root, "clip_grad_norm should only be called on the root (parent) instance"
        self._assert_state(TrainingState_.IDLE)

        max_norm = float(max_norm)
        norm_type = float(norm_type)
        # Computes the max norm for this shard's gradients and sync's across workers
        local_norm = _calc_grad_norm(self.params_with_grad, norm_type).cuda()  # type: ignore[arg-type]
        if norm_type == math.inf:
            total_norm = local_norm
            dist.all_reduce(total_norm, op=torch.distributed.ReduceOp.MAX, group=self.process_group)
        else:
            total_norm = local_norm ** norm_type
            dist.all_reduce(total_norm, group=self.process_group)
            total_norm = total_norm ** (1.0 / norm_type)

        if self.cpu_offload:
            total_norm = total_norm.cpu()

        clip_coef = torch.tensor(max_norm, dtype=total_norm.dtype, device=total_norm.device) / (total_norm + 1e-6)
        if clip_coef < 1:
            # multiply by clip_coef, aka, (max_norm/total_norm).
            for p in self.params_with_grad:
                assert p.grad is not None
                p.grad.detach().mul_(clip_coef.to(p.grad.device))

    @staticmethod
    def full_optim_state_dict(
        model: torch.nn.Module,
        optim: torch.optim.Optimizer,
        optim_input: Optional[Union[
            List[Dict[str, Any]], Iterable[torch.nn.Parameter],
        ]] = None,
        rank0_only: bool = True,
        group: Optional[dist.ProcessGroup] = None,
    ) -> Dict[str, Any]:
        """
        Consolidates the full optimizer state on rank 0 and returns it
        as a :class:`dict` following the convention of
        :meth:`torch.optim.Optimizer.state_dict`, i.e. with keys ``"state"``
        and ``"param_groups"``. The flattened parameters in ``FSDP`` modules
        contained in ``model`` are mapped back to their unflattened parameters.

        .. warning:: This needs to be called on all ranks since synchronization
            primitives are used. However, if ``rank0_only=True``, then the
            state dict is only populated on rank 0, and all other ranks return
            an empty :class:`dict`.

        .. warning:: Unlike ``torch.optim.Optimizer.state_dict()``, this method
            uses full parameter names as keys instead of parameter IDs.

        .. warning:: If you do not pass ``model.parameters()`` as the first
            argument to the optimizer, then you should pass that same value to
            this method as ``optim_input``.

        .. note:: Like in :meth:`torch.optim.Optimizer.state_dict`, the tensors
            contained in the optimizer state dict are not cloned, so there may
            be aliasing surprises. For best practices, consider saving the
            returned optimizer state dict immediately, e.g. using
            ``torch.save()``.

        Args:
            model (torch.nn.Module): Root module (which may or may not be a
                :class:`FullyShardedDataParallel` instance) whose parameters
                were passed into the optimizer ``optim``.
            optim (torch.optim.Optimizer): Optimizer for ``model`` 's
                parameters.
            optim_input (Optional[Union[List[Dict[str, Any]], Iterable[torch.nn.Parameter]]]):
                Input passed into the optimizer ``optim`` representing either a
                :class:`list` of parameter groups or an iterable of parameters;
                if ``None``, then this method assumes the input was
                ``model.parameters()``. (Default: ``None``)
            rank0_only (bool): If ``True``, saves the populated :class:`dict`
                only on rank 0; if ``False``, saves it on all ranks. (Default:
                ``True``)
            group (dist.ProcessGroup): Model's process group or ``None`` if using
                the default process group. (Default: ``None``)

        Returns:
            Dict[str, Any]: A :class:`dict` containing the optimizer state for
            ``model`` 's original unflattened parameters and including keys
            "state" and "param_groups" following the convention of
            :meth:`torch.optim.Optimizer.state_dict`. If ``rank0_only=True``,
            then nonzero ranks return an empty :class:`dict`.
        """
        return _optim_state_dict(
            model=model,
            optim=optim,
            optim_input=optim_input,
            rank0_only=rank0_only,
            shard_state=False,
            group=group,
        )

    @staticmethod
    def sharded_optim_state_dict(
        model: torch.nn.Module,
        optim: torch.optim.Optimizer,
        optim_input: Optional[
            Union[
                List[Dict[str, Any]], Iterable[torch.nn.Parameter],
            ]
        ] = None,
        group: Optional[dist.ProcessGroup] = None,
    ) -> Dict[str, Any]:
        """
        The API is similar to :meth:`full_optim_state_dict` but this API chunks
        all non-zero-dimension states to :class:`ShardedTensor` to save memory.
        This API should only be used when the model ``state_dict`` is derived
        with the context manager ``with state_dict_type(SHARDED_STATE_DICT):``.

        For the detailed usage, refer to :meth:`full_optim_state_dict`.

        .. warning:: The returned state dict contains ``ShardedTensor`` and
            cannot be directly used by the regular ``optim.load_state_dict``.
        """

        # TODO: The ultimate goal of the optimizer state APIs should be the same
        # as state_dict/load_state_dict -- using one API to get optimizer states
        # and one API to load optimizer states. ``state_dict_type`` will be used
        # to decide which optimizer states should be returned.
        # There are currently two APIs to load a full optimizer state. So the
        # first step of the unification is to merge the two full optimizer state
        # loading APIs.
        # Task: https://github.com/pytorch/pytorch/issues/82232
        return _optim_state_dict(
            model=model,
            optim=optim,
            optim_input=optim_input,
            rank0_only=False,
            shard_state=True,
            group=group,
        )

    @staticmethod
    def shard_full_optim_state_dict(
        full_optim_state_dict: Dict[str, Any],
        model: torch.nn.Module,
        optim_input: Optional[Union[
            List[Dict[str, Any]], Iterable[torch.nn.Parameter],
        ]] = None,
    ) -> Dict[str, Any]:
        """
        Shards the full optimizer state dict ``full_optim_state_dict`` by
        remapping the state to flattened parameters instead of unflattened
        parameters and restricting to only this rank's part of the optimizer
        state. The first argument should be the return value of
        :meth:`full_optim_state_dict`.

        Example::

            >>> # xdoctest: +SKIP("undefined variables")
            >>> from torch.distributed.fsdp import FullyShardedDataParallel as FSDP
            >>> model, optim = ...
            >>> full_osd = FSDP.full_optim_state_dict(model, optim)
            >>> torch.save(full_osd, PATH)
            >>> # Define new model with possibly different world size
            >>> new_model, new_optim = ...
            >>> full_osd = torch.load(PATH)
            >>> sharded_osd = FSDP.shard_full_optim_state_dict(full_osd, new_model)
            >>> new_optim.load_state_dict(sharded_osd)

        .. warning:: If you do not pass ``model.parameters()`` as the first
            argument to the optimizer, then you should pass that same value to
            this method as ``optim_input``.

        .. note:: Both :meth:`shard_full_optim_state_dict` and
            :meth:`scatter_full_optim_state_dict` may be used to get the
            sharded optimizer state dict to load. Assuming that the full
            optimizer state dict resides in CPU memory, the former requires
            each rank to have the full dict in CPU memory, where each rank
            individually shards the dict without any communication, while the
            latter requires only rank 0 to have the full dict in CPU memory,
            where rank 0 moves each shard to GPU memory (for NCCL) and
            communicates it to ranks appropriately. Hence, the former has
            higher aggregate CPU memory cost, while the latter has higher
            communication cost.

        Args:
            full_optim_state_dict (Dict[str, Any]): Optimizer state dict
                corresponding to the unflattened parameters and holding the
                full non-sharded optimizer state.
            model (torch.nn.Module): Root module (which may or may not be a
                :class:`FullyShardedDataParallel` instance) whose parameters
                correspond to the optimizer state in ``full_optim_state_dict``.
            optim_input (Optional[Union[List[Dict[str, Any]], Iterable[torch.nn.Parameter]]]):
                Input passed into the optimizer representing either a
                :class:`list` of parameter groups or an iterable of parameters;
                if ``None``, then this method assumes the input was
                ``model.parameters()``. (Default: ``None``)

        Returns:
            Dict[str, Any]: The full optimizer state dict now remapped to
            flattened parameters instead of unflattened parameters and
            restricted to only include this rank's part of the optimizer state.
        """
        sharded_osd = _flatten_optim_state_dict(
            full_optim_state_dict, model, True,
        )
        return _rekey_sharded_optim_state_dict(sharded_osd, model, optim_input)

    @staticmethod
    def flatten_sharded_optim_state_dict(
        sharded_optim_state_dict: Dict[str, Any],
        model: torch.nn.Module,
        optim_input: Optional[
            Union[
                List[Dict[str, Any]], Iterable[torch.nn.Parameter],
            ]
        ] = None,
    ) -> Dict[str, Any]:
        """
        The API is similar to :meth:`shard_full_optim_state_dict`. The only
        difference is that the input ``sharded_optim_state_dict`` should be
        returned from :meth:`sharded_optim_state_dict`. Therefore, there will
        be all-gather calls on each rank to gather ``ShardedTensor`` s.

        Args:
            sharded_optim_state_dict (Dict[str, Any]): Optimizer state dict
                corresponding to the unflattened parameters and holding the
                sharded optimizer state.
            model (torch.nn.Module):
                Refer to :meth:``shard_full_optim_state_dict``.
            optim_input (Optional[Union[List[Dict[str, Any]], Iterable[torch.nn.Parameter]]]):
                Refer to :meth:``shard_full_optim_state_dict``.

        Returns:
            Refer to :meth:`shard_full_optim_state_dict`.
        """

        # TODO: The implementation is the same as ``shard_full_optim_state_dict``.
        # See the TODO in ``shard_full_optim_state_dict`` for the future
        # unification plan.
        flattened_osd = _flatten_optim_state_dict(
            sharded_optim_state_dict,
            model=model,
            shard_state=True,
        )
        return _rekey_sharded_optim_state_dict(flattened_osd, model, optim_input)

    @staticmethod
    def scatter_full_optim_state_dict(
        full_optim_state_dict: Optional[Dict[str, Any]],
        model: torch.nn.Module,
        optim_input: Optional[Union[
            List[Dict[str, Any]], Iterable[torch.nn.Parameter],
        ]] = None,
        group: Optional[Any] = None,
    ) -> Dict[str, Any]:
        """
        Scatters the full optimizer state dict from rank 0 to all other ranks,
        returning the sharded optimizer state dict on each rank. The return
        value is the same as :meth:`shard_full_optim_state_dict`, and on rank
        0, the first argument should be the return value of
        :meth:`full_optim_state_dict`.

        Example::

            >>> # xdoctest: +SKIP("undefined variables")
            >>> from torch.distributed.fsdp import FullyShardedDataParallel as FSDP
            >>> model, optim = ...
            >>> full_osd = FSDP.full_optim_state_dict(model, optim)  # only non-empty on rank 0
            >>> # Define new model with possibly different world size
            >>> new_model, new_optim, new_group = ...
            >>> sharded_osd = FSDP.scatter_full_optim_state_dict(full_osd, new_model, group=new_group)
            >>> new_optim.load_state_dict(sharded_osd)

        .. note:: Both :meth:`shard_full_optim_state_dict` and
            :meth:`scatter_full_optim_state_dict` may be used to get the
            sharded optimizer state dict to load. Assuming that the full
            optimizer state dict resides in CPU memory, the former requires
            each rank to have the full dict in CPU memory, where each rank
            individually shards the dict without any communication, while the
            latter requires only rank 0 to have the full dict in CPU memory,
            where rank 0 moves each shard to GPU memory (for NCCL) and
            communicates it to ranks appropriately. Hence, the former has
            higher aggregate CPU memory cost, while the latter has higher
            communication cost.

        Args:
            full_optim_state_dict (Optional[Dict[str, Any]]): Optimizer state
                dict corresponding to the unflattened parameters and holding
                the full non-sharded optimizer state if on rank 0; the argument
                is ignored on nonzero ranks.
            model (torch.nn.Module): Root module (which may or may not be a
                :class:`FullyShardedDataParallel` instance) whose parameters
                correspond to the optimizer state in ``full_optim_state_dict``.
            optim_input (Optional[Union[List[Dict[str, Any]], Iterable[torch.nn.Parameter]]]):
                Input passed into the optimizer representing either a
                :class:`list` of parameter groups or an iterable of parameters;
                if ``None``, then this method assumes the input was
                ``model.parameters()``. (Default: ``None``)
            group (dist.ProcessGroup): Model's process group or ``None`` if
                using the default process group. (Default: ``None``)

        Returns:
            Dict[str, Any]: The full optimizer state dict now remapped to
            flattened parameters instead of unflattened parameters and
            restricted to only include this rank's part of the optimizer state.
        """
        # Try to use the passed-in process group, the model's process group,
        # or the default process group (i.e. `None`) in that priority order
        if group is None and hasattr(model, "process_group"):
            group = model.process_group
        rank = dist.get_rank(group)
        world_size = dist.get_world_size(group)
        # Check for a valid broadcast device, preferring GPU when available
        using_nccl = dist.distributed_c10d._check_for_nccl_backend(group)
        broadcast_device = torch.device("cuda") if torch.cuda.is_available() \
            else torch.device("cpu")
        if using_nccl and not torch.cuda.is_available():
            raise RuntimeError("NCCL requires a GPU for collectives")
        # Flatten the optimizer state dict and construct a copy with the
        # positive-dimension tensors' shapes in place of the tensors themselves
        # since those tensors will be broadcast separately to avoid copying
        if rank == 0:
            if full_optim_state_dict is None:
                raise ValueError("Rank 0 must pass in the full optimizer state dict")
            flat_osd = _flatten_optim_state_dict(
                full_optim_state_dict,
                model=model,
                shard_state=False,
            )
            processed_osd = _process_pos_dim_tensor_state(flat_osd, world_size)
        # Broadcast the optim state dict without positive-dimension tensor
        # state and the FSDP parameter IDs from rank 0 to all ranks
        processed_osd = _broadcast_processed_optim_state_dict(
            processed_osd if rank == 0 else None, rank, group,
        )
        # Broadcast positive-dimension tensor state (both sharded tensors for
        # FSDP parameters and unsharded tensors for non-FSDP parameters)
        sharded_osd = _broadcast_pos_dim_tensor_states(
            processed_osd, flat_osd if rank == 0 else None, rank, world_size,
            group, broadcast_device,
        )
        # Rekey the optimizer state dict to use parameter IDs according to this
        # rank's `optim_input`
        sharded_osd = _rekey_sharded_optim_state_dict(sharded_osd, model, optim_input)
        return sharded_osd

    @staticmethod
    def rekey_optim_state_dict(
        optim_state_dict: Dict[str, Any],
        optim_state_key_type: OptimStateKeyType,
        model: torch.nn.Module,
        optim_input: Optional[Union[
            List[Dict[str, Any]], Iterable[torch.nn.Parameter],
        ]] = None,
    ) -> Dict[str, Any]:
        """
        Re-keys the optimizer state dict ``optim_state_dict`` to use the key
        type ``optim_state_key_type``. This can be used to achieve
        compatibility between optimizer state dicts from models with FSDP
        instances and ones without.

        To re-key an FSDP full optimizer state dict (i.e. from
        :meth:`full_optim_state_dict`) to use parameter IDs and be loadable to
        a non-wrapped model::

            >>> # xdoctest: +SKIP("undefined variables")
            >>> wrapped_model, wrapped_optim = ...
            >>> full_osd = FSDP.full_optim_state_dict(wrapped_model, wrapped_optim)
            >>> nonwrapped_model, nonwrapped_optim = ...
            >>> rekeyed_osd = FSDP.rekey_optim_state_dict(full_osd, OptimStateKeyType.PARAM_ID, nonwrapped_model)
            >>> nonwrapped_optim.load_state_dict(rekeyed_osd)

        To re-key a normal optimizer state dict from a non-wrapped model to be
        loadable to a wrapped model::

            >>> # xdoctest: +SKIP("undefined variables")
            >>> nonwrapped_model, nonwrapped_optim = ...
            >>> osd = nonwrapped_optim.state_dict()
            >>> rekeyed_osd = FSDP.rekey_optim_state_dict(osd, OptimStateKeyType.PARAM_NAME, nonwrapped_model)
            >>> wrapped_model, wrapped_optim = ...
            >>> sharded_osd = FSDP.shard_full_optim_state_dict(rekeyed_osd, wrapped_model)
            >>> wrapped_optim.load_state_dict(sharded_osd)

        Returns:
            Dict[str, Any]: The optimizer state dict re-keyed using the
            parameter keys specified by ``optim_state_key_type``.
        """
        assert optim_state_key_type in \
            (OptimStateKeyType.PARAM_NAME, OptimStateKeyType.PARAM_ID)
        osd = optim_state_dict  # alias
        # Validate that the existing parameter keys are uniformly typed
        uses_param_name_mask = [
            type(param_key) is str for param_key in osd["state"]
        ]
        uses_param_id_mask = [
            type(param_key) is int for param_key in osd["state"]
        ]
        if (any(uses_param_name_mask) and not all(uses_param_name_mask)) or \
                (any(uses_param_id_mask) and not all(uses_param_id_mask)):
            error_msg = f"Invalid parameter keys: {osd['state'].keys()}"
            raise ValueError(error_msg)
        # Return directly if the existing key type matches the target key type
        if (optim_state_key_type == OptimStateKeyType.PARAM_NAME and
            all(uses_param_name_mask)) or \
            (optim_state_key_type == OptimStateKeyType.PARAM_ID and
                all(uses_param_id_mask)):
            return osd
        # Otherwise, actually perform the re-keying
        new_osd = {}
        if optim_state_key_type == OptimStateKeyType.PARAM_NAME:  # ID -> name
            param_id_to_param = _get_param_id_to_param(model, optim_input)
            param_to_param_name = _get_param_to_param_name(model)
            param_id_to_param_name: List[str] = [
                param_to_param_name[param] for param in param_id_to_param
            ]
            new_osd["state"] = {
                param_id_to_param_name[param_id]: param_state
                for param_id, param_state in osd["state"].items()
            }
            new_osd["param_groups"] = copy.deepcopy(osd["param_groups"])
            for param_group in new_osd["param_groups"]:
                param_group["params"] = sorted([
                    param_id_to_param_name[param_id]
                    for param_id in param_group["params"]
                ])
            return new_osd
        elif optim_state_key_type == OptimStateKeyType.PARAM_ID:  # name -> ID
            param_name_to_param = _get_param_name_to_param(model)
            param_to_param_id = _get_param_to_param_id(model, optim_input)
            # Because not all model parameters may be passed as the optimizer
            # input, we may need to drop some parameters from this mapping
            param_name_to_param_id = {
                param_name: param_to_param_id[param]
                for param_name, param in param_name_to_param.items()
                if param in param_to_param_id
            }
            new_osd["state"] = {
                param_name_to_param_id[param_name]: param_state
                for param_name, param_state in osd["state"].items()
            }
            new_osd["param_groups"] = copy.deepcopy(osd["param_groups"])
            for param_group in new_osd["param_groups"]:
                param_group["params"] = sorted([
                    param_name_to_param_id[param_name]
                    for param_name in param_group["params"]
                ])
            return new_osd
        return new_osd  # should never reach here

    def _get_default_comm_hook(self) -> Any:
        r"""
        Returns a default communication hook based on a sharding strategy.
        """
        if self.sharding_strategy != ShardingStrategy.NO_SHARD:
            return default_hooks.reduce_scatter_hook
        else:
            return default_hooks.allreduce_hook

    def _get_default_comm_hook_state(self) -> Any:
        r"""
        Returns a default communication hook state based on a sharding strategy.
        """
        return default_hooks.DefaultState(process_group=self.process_group)

    def register_comm_hook(self, state: object, hook: callable):
        """
        Registers a communication hook which is an enhancement that provides a
        flexible hook to users where they can specify how FSDP aggregates gradients
        across multiple workers.
        This hook can be used to implement several algorithms like
        `GossipGrad <https://arxiv.org/abs/1803.05880>`_ and gradient compression
        which involve different communication strategies for
        parameter syncs while training with :class:`FullyShardedDataParallel`.

        .. warning ::
            FSDP communication hook should be registered before running an initial forward pass
            and only once.

        Args:
            state (object): Passed to the hook to maintain any state information during the training process.
                            Examples include error feedback in gradient compression,
                            peers to communicate with next in `GossipGrad <https://arxiv.org/abs/1803.05880>`_, etc.
                            It is locally stored by each worker
                            and shared by all the gradient tensors on the worker.
            hook (Callable): Callable, which has one of the following signatures:
                            1) ``hook: Callable[torch.Tensor] -> None``:
                            This function takes in a Python tensor, which represents
                            the full, flattened, unsharded gradient with respect to all variables
                            corresponding to the model this FSDP unit is wrapping
                            (that are not wrapped by other FSDP sub-units).
                            It then performs all necessary processing and returns ``None``;
                            2) ``hook: Callable[torch.Tensor, torch.Tensor] -> None``:
                            This function takes in two Python tensors, the first one represents
                            the full, flattened, unsharded gradient with respect to all variables
                            corresponding to the model this FSDP unit is wrapping
                            (that are not wrapped by other FSDP sub-units). The latter
                            represents a pre-sized tensor to store a chunk of a sharded gradient after
                            reduction.
                            In both cases, callable performs all necessary processing and returns ``None``.
                            Callables with signature 1 are expected to handle gradient communication for a `NO_SHARD` case.
                            Callables with signature 2 are expected to handle gradient communication for sharded cases.

        """
        if not self.check_is_root():
            raise AssertionError("register_comm_hook can only be called on a root instance.")
        for submodule in self.fsdp_modules(self):
            assert not submodule._hook_registered, "communication hook can be only registered once"
            submodule._hook_registered = True
            assert submodule._communication_hook == self._get_default_comm_hook(),\
                f"communication hook should be default, but it is {submodule._communication_hook.__name__} instead"
            submodule._communication_hook_state = state
            submodule._communication_hook = hook


    def _init_param_exec_order_wrap_policy(self, *args, **kwargs) -> None:
        auto_wrap_policy = kwargs["auto_wrap_policy"]
        module = kwargs["module"]
        assert hasattr(auto_wrap_policy, "tracing_config")
        if not _TORCH_FX_AVAIL:
            assert (
                auto_wrap_policy.tracing_config is None
            ), "tracing_config should be None when torch.fx is not enabled"
        elif isinstance(
            auto_wrap_policy.tracing_config,
            TracingConfig
        ):
            tracer = auto_wrap_policy.tracing_config.tracer
            execution_info = _init_execution_info(module)

            for m in module.modules():
                assert not isinstance(
                    m, FullyShardedDataParallel
                ), "The input module of _patch_tracer should not contain FSDP modules"

            with _patch_tracer(
                tracer=tracer,
                root_module=module,
                execution_info=execution_info,
            ):
                try:
                    tracer.trace(module, auto_wrap_policy.tracing_config.concrete_args)
                except BaseException as e:
                    raise RuntimeError(
                        "tracer.trace failed inside _init_param_exec_order_wrap_policy"
                        f" with the error: {e}."
                    )
        else:
            assert (
                auto_wrap_policy.tracing_config is None
            ), "tracing_config should either be an instance of TracingConfig or be None"
        # The initial FSDP wrapping is done with auto_wrap_policy.init_policy
        kwargs["auto_wrap_policy"] = auto_wrap_policy.init_policy
        self.__init__(*args, **kwargs)
        self._param_exec_order_policy: bool = True
        # self._param_exec_order_prep_stage is set to True before we get the execution order
        self._param_exec_order_prep_stage: bool = True
        # A list that stores the flatten parameters and its name based on the parameter execution order
        self._fsdp_params_exec_order: List[FlatParameter] = []
        if _TORCH_FX_AVAIL and isinstance(
            auto_wrap_policy.tracing_config,
            TracingConfig
        ):
            # Initialize a dict that maps each module to its parent FSDP wrap
            module_to_fsdp: Dict[nn.Module, FullyShardedDataParallel] = dict()
            for wrap in self.fsdp_modules(self):
                module_to_fsdp[wrap.module] = wrap
            # Set self._fsdp_params_exec_order based on execution_info.module_forward_order.
            # TODO (linjianma): self._fsdp_params_exec_order will be set based on
            # the parameter execution order rather than module_forward_order,
            # once the non-recursive wrapping policy is fully implemented.
            for m in execution_info.module_forward_order:
                if m in module_to_fsdp:
                    for flat_param in module_to_fsdp[m].params:
                        self._fsdp_params_exec_order.append(flat_param)
            self._param_exec_order_prep_stage = False

        for m in self.modules():
            if m is not self and isinstance(m, FullyShardedDataParallel):
                # Assignment by reference, so each children FSDP wrap has access to
                # the _fsdp_params_exec_order of the root module
                m._fsdp_params_exec_order = self._fsdp_params_exec_order
                m._param_exec_order_policy = self._param_exec_order_policy
                m._param_exec_order_prep_stage = self._param_exec_order_prep_stage

    def _use_param_exec_order_policy(self) -> bool:
        return (
            hasattr(self, "_param_exec_order_policy")
            and self._param_exec_order_policy
        )

    def _is_param_exec_order_prep_stage(self) -> bool:
        is_prep_stage = (
            hasattr(self, "_param_exec_order_prep_stage")
            and self._param_exec_order_prep_stage
        )
        if not is_prep_stage:
            for p in self.parameters():
                assert (
                    not hasattr(p, "_params_exec_order_hook_handle")
                ), "When not in execution order prep stage, all _params_exec_order_hook_handle should be removed."
        return is_prep_stage

def _get_default_cuda_device(module: nn.Module) -> torch.device:
    """Try to infer CUDA device from module parameters."""
    try:
        compute_device = next(module.parameters()).device
        if compute_device.type == "cuda":
            return compute_device
    # e.g., if module does not have parameters, it will throw StopIteration,
    # in this case, instead of raising exception, return cuda device.
    except StopIteration:
        pass
    # Fall back to current CUDA device
    return torch.device("cuda", torch.cuda.current_device())


def _free_storage(data: torch.Tensor) -> None:
    """Free underlying storage of a Tensor."""
    if data.storage().size() > 0:
        # Since we're modifying the Tensor's Storage directly, make sure the Tensor
        # is the sole occupant of the Storage.
        assert (
            data.storage_offset() == 0
        ), "The tensor is not the sole occupant of the storage."
        data.storage().resize_(0)  # type: ignore[attr-defined]


@torch.no_grad()
def _alloc_storage(data: torch.Tensor, size: torch.Size) -> None:
    """Allocate storage for a tensor."""
    if data.storage().size() == size.numel():  # no need to reallocate
        return
    assert (
        data.storage().size() == 0
    ), "Then tensor storage should have been resized to be 0."
    data.storage().resize_(size.numel())  # type: ignore[attr-defined]

def p_assert(cond: Any, s: Any, raise_assertion_error: bool = True) -> None:
    """This is used as an alternate to ``assert`` when in the backward context
    to print the error message ``s`` since otherwise, it is swallowed."""
    if not cond:
        print(s)
        traceback.print_stack()
        if raise_assertion_error:
            raise AssertionError

def _calc_grad_norm(parameters: List[torch.nn.Parameter], p: float) -> torch.Tensor:
    r"""Calculate gradient norm of an iterable of parameters.
    Returns:
        Total norm of the parameters (viewed as a single vector).
    """
    parameters = [p for p in parameters if p.grad is not None]

    if len(parameters) == 0:
        return torch.tensor(0.0)
    if p == math.inf:
        local_norm = torch.tensor(max(par.grad.detach().abs().max() for par in parameters))
    else:
        # Compute the norm in full precision no matter what
        local_norm = torch.linalg.vector_norm(
            torch.stack(
                [
                    torch.linalg.vector_norm(par.grad.detach(), p, dtype=torch.float32)
                    for par in parameters
                ]
            ),
            p,
        )
    local_norm.to(dtype=parameters[0].dtype)
    return local_norm


def _get_param_to_unflat_param_names(
    model: torch.nn.Module,
    dedup_shared_params: bool = True,
) -> Dict[torch.nn.Parameter, List[str]]:
    """
    Constructs a mapping from flattened parameter (including non-FSDP-module
    parameters) to its unflattened parameter names. For non-FSDP-module
    parameters, these mapped-to lists always contain a single element. The
    unflattened parameter names should match the keys of the model state dict.

    For shared parameters, only the first parameter name is included (following
    the ``torch.nn.Module.parameters()`` order).

    Args:
        model (torch.nn.Module): Root module (which may or may not be a
            :class:`FullyShardedDataParallel` instance).
        dedup_shared_params (bool): If ``True``, only includes the first
            list of unflattened parameter names corresponding to a parameter
            in the module walk order; if ``False``, then includes all of the
            unflattened parameter names.
    """
    def module_fn(module, prefix, param_to_unflat_param_names):
        # For FSDP modules, only add the entry when considering the contained
        # `FlattenParamsWrapper` to avoid duplication
        if not isinstance(module, FullyShardedDataParallel):
            for param_name, param in module.named_parameters(recurse=False):
                module_prefixed_param_names = (
                    param._prefixed_param_names if isinstance(param, FlatParameter)
                    else [param_name]
                )  # prefixed from `module`
                fully_prefixed_param_names = [
                    clean_tensor_name(prefix + name)
                    for name in module_prefixed_param_names
                ]  # fully prefixed from the top level including `prefix`
                # If this parameter has already been visited, then it is a
                # shared parameter; then, only take the first parameter name
                is_shared_param = param in param_to_unflat_param_names
                if not is_shared_param:
                    param_to_unflat_param_names[param] = fully_prefixed_param_names
                elif not dedup_shared_params:
                    param_to_unflat_param_names[param].extend(fully_prefixed_param_names)

    def return_fn(param_to_unflat_param_names):
        return param_to_unflat_param_names

    param_to_unflat_param_names: Dict[torch.nn.Parameter, List[str]] = {}
    return _apply_to_modules(
        model, module_fn, return_fn, param_to_unflat_param_names,
    )


def _get_param_to_param_name(
    model: torch.nn.Module,
) -> Dict[torch.nn.Parameter, str]:
    """
    Constructs a mapping from parameters to their parameter names. ``model``
    should not contain any :class:`FullyShardedDataParallel` instances, which
    means that none of the parameters should be ``FlatParameter`` s. As a
    result, compared to :meth:`_get_param_to_unflat_param_names`, the mapped
    values may be flattened from singleton :class:`list` s to the contained
    names themselves.

    Args:
        model (torch.nn.Module): Root module, which should not contain any
            :class:`FullyShardedDataParallel` instances.
    """
    param_to_param_names = _get_param_to_unflat_param_names(model)
    for param_names in param_to_param_names.values():
        assert len(param_names) > 0, "`_get_param_to_unflat_param_names()` " \
            "should not construct empty lists"
        if len(param_names) > 1:
            raise RuntimeError(
                "Each parameter should only map to one parameter name but got "
                f"{len(param_names)}: {param_names}"
            )
    param_to_param_name = {
        param: param_names[0]
        for param, param_names in param_to_param_names.items()
    }
    return param_to_param_name


def _get_param_name_to_param(
    model: torch.nn.Module,
) -> Dict[str, torch.nn.Parameter]:
    """Constructs the inverse mapping of :meth:`_get_param_to_param_name`."""
    param_to_param_name = _get_param_to_param_name(model)
    return dict(zip(param_to_param_name.values(), param_to_param_name.keys()))


def clean_tensor_name(tensor_name: str) -> str:
    """Cleans the parameter or buffer name by removing any FSDP-related
    prefixes."""
    # FSDP full tensor names may not have both (i.e. `FSDP_PREFIX`), so we
    # call `replace()` twice separately
    tensor_name = tensor_name.replace(FSDP_WRAPPED_MODULE + ".", "")
    tensor_name = tensor_name.replace(FPW_MODULE + ".", "")
    # TODO: Explicitly replacing checkpoint_wrapper prefix is not ideal,
    # as it increases coupling between CheckpointWrapper and FSDP. This is also not
    # scalable for additional wrapped modules, we should come up with a general solution
    # for this issue.
    tensor_name = tensor_name.replace(_CHECKPOINT_PREFIX + ".", "")
    return tensor_name<|MERGE_RESOLUTION|>--- conflicted
+++ resolved
@@ -688,38 +688,12 @@
 
         torch._C._log_api_usage_once("torch.distributed.fsdp")
         super().__init__()
-<<<<<<< HEAD
 
         self._ignored_modules = self._get_ignored_modules(module, ignored_modules)
         ignored_params, self._ignored_param_names = self._get_ignored_params(
             module, self._ignored_modules
         )
         self._buffer_names = self._get_buffer_names(module)
-=======
-        self._debug_level = dist.get_debug_level()
-        self._handles: List[FlatParamHandle] = []
-        # Validate the ignored modules and derive the ignored parameters/buffers
-        ignored_modules = self._get_ignored_modules(module, ignored_modules)
-        self._ignored_modules = ignored_modules
-        ignored_params, ignored_param_names = \
-            self._get_ignored_params(module, ignored_modules)
-        buffer_names = self._get_buffer_names(module)
-        # Compute the names to ignore for full state dict cloning (i.e. those
-        # of the ignored modules' parameters and of all modules' buffers)
-        self._ignored_param_names = ignored_param_names
-        self._buffer_names = buffer_names
-        # NOTE: Since the names are computed at construction time, if the user
-        # changes them later, then FSDP will not properly ignore them. However,
-        # the `FlatParameter` implementation already relies on this assumption.
-        # We do this at construction time since we want the fully prefixed
-        # parameter names matching the keys in the model state dict (namely,
-        # including the wrapped module's name in the prefix), which may be done
-        # most non-intrusively here before flattening.
-
-        # if auto_wrap_policy is specified, submodules should not be
-        # already wrapped, otherwise we'd attempt to double wrap them resulting
-        # in errors.
->>>>>>> d09486ab
         if auto_wrap_policy is not None:
             auto_wrap_kwargs = {
                 "module": module,
@@ -2874,14 +2848,7 @@
                     "FSDP only works with gradients that don't require gradients"
                 )
 
-<<<<<<< HEAD
-            if (
-                self._sync_gradients
-                or self.sharding_strategy == ShardingStrategy.FULL_SHARD
-            ):
-=======
             if self._should_free_full_params():
->>>>>>> d09486ab
                 self._free_full_params(cast(List[FlatParameter], [param]))
 
             if self._mixed_precision_enabled_for_params():
@@ -3496,7 +3463,7 @@
             self.sharding_strategy == ShardingStrategy.FULL_SHARD
             # Optimization where we don't reshard if running Zero-2
             # in no_sync().
-            or self._require_backward_grad_sync
+            or self._sync_gradients
         )
 
     @torch.no_grad()
