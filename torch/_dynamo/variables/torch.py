import collections
import inspect
import logging

import math
import re
import types
from typing import Dict, List

from torch.streambase import StreamBase

try:
    import numpy as np
except ModuleNotFoundError:
    np = None

import torch._C
import torch._refs
import torch.fx
import torch.nn
import torch.onnx.operators
from torch._dynamo.variables import UserFunctionVariable

from .. import config, variables
from ..allowed_functions import torch_get_name
from ..exc import unimplemented
<<<<<<< HEAD
from ..source import GeneratorStateSource
from ..stream import StreamInterfaceObject
=======
>>>>>>> 12cd776d
from ..utils import (
    check_constant_args,
    check_unspec_python_args,
    is_rng_state_getter_or_setter,
    istype,
    product,
    proxy_args_kwargs,
    specialize_args_kwargs,
    tensortype_to_dtype,
)
from .base import VariableTracker
from .ctx_manager import (
    AutocastModeVariable,
    NullContextVariable,
    TorchFunctionDisableVariable,
)
from .distributed import is_constant_pg_functions, is_from_local, ProcessGroupVariable
from .higher_order_ops import TorchHigherOrderOperatorVariable
from .lists import ListVariable, TupleVariable
from .tensor import TensorWithTFOverrideVariable

log = logging.getLogger(__name__)

# TODO(voz): Maybe rename these later
tensor_dunder_fns = [
    torch.Tensor.__rmatmul__,
    torch.Tensor.__rmod__,
    torch.Tensor.__rpow__,
    torch.Tensor.__rsub__,
    torch.Tensor.__rdiv__,
    torch._C._TensorBase.__radd__,
    torch._C._TensorBase.__rmul__,
    torch._C._TensorBase.__ror__,
    torch._C._TensorBase.__rxor__,
    torch._C._TensorBase.__rand__,
]

torch_special_class_types = (torch._C.Generator,)

REWRITE_OPS_TO_TENSOR_SIZE_METHOD = [
    torch.onnx.operators.shape_as_tensor,
    torch._shape_as_tensor,
]

constant_fold_functions = [
    torch._assert,
    torch._utils._get_device_index,
    torch.cuda.is_available,
    torch.device,
    torch.distributed.is_available,
    torch.finfo,
    torch.get_autocast_gpu_dtype,
    torch.get_default_dtype,
    torch.iinfo,
    torch.is_autocast_cache_enabled,
    torch.is_autocast_cpu_enabled,
    torch.is_autocast_enabled,
    torch.is_complex,
    torch.is_floating_point,
    torch.nn.functional._Reduction.get_enum,
    torch._C._get_privateuse1_backend_name,
]


if torch.distributed.is_available():
    constant_fold_functions.extend(
        [
            torch.distributed.is_initialized,
            torch.distributed.get_rank,
            torch.distributed.get_world_size,
        ]
    )


# TODO(voz): perhaps a decorator? This is rather readable for now tho, and not a public API.
def remap_as_fn___radd__(*args):
    return torch._C._TensorBase.__radd__(*args)


def remap_as_fn___rmul__(*args):
    return torch._C._TensorBase.__rmul__(*args)


def remap_as_fn___ror__(*args):
    return torch._C._TensorBase.__ror__(*args)


def remap_as_fn___rxor__(*args):
    return torch._C._TensorBase.__rxor__(*args)


def remap_as_fn___rand__(*args):
    return torch._C._TensorBase.__rand__(*args)


tensor_dunder_fns_remap = {
    torch._C._TensorBase.__radd__: remap_as_fn___radd__,
    torch._C._TensorBase.__rmul__: remap_as_fn___rmul__,
    torch._C._TensorBase.__ror__: remap_as_fn___ror__,
    torch._C._TensorBase.__rxor__: remap_as_fn___rxor__,
    torch._C._TensorBase.__rand__: remap_as_fn___rand__,
}


try:
    # Wed need to monkeypatch transformers here, sadly.
    # TODO(voz): Upstream to transformers lib
    import transformers

    def _dynamo_overriden_transformers_eq(self, other):
        if not hasattr(other, "__dict__"):
            return False
        return self.__dict__ == other.__dict__

    transformers.configuration_utils.PretrainedConfig.__eq__ = (
        _dynamo_overriden_transformers_eq
    )
except ImportError:
    pass


class TorchVariable(VariableTracker):
    """Points to a module or method in torch.*"""

    def __init__(self, value, **kwargs):
        super().__init__(**kwargs)
        if (
            isinstance(value, collections.abc.Hashable)
            and value in tensor_dunder_fns_remap
        ):
            value = tensor_dunder_fns_remap[value]

        self.value = value

        # the remainder of this is just optional debug checks
        try:
            self_should_be_none = getattr(self.value, "__self__", None)
        except RuntimeError as e:
            assert "No such operator" in str(e), str(e)
            self_should_be_none = None

        # assert "_ntuple.<locals>.parse" not in str(value)

        if self_should_be_none is None:
            pass
        elif isinstance(self_should_be_none, types.ModuleType):
            # weird ones like torch.nn.functional.avg_pool2d have __self__
            name = self_should_be_none.__name__
            assert re.match(r"^(torch|math)([.]|$)", name), f"__self__ set to {name}"
        elif isinstance(
            self_should_be_none, type(torch._C._get_tracing_state.__self__)
        ):
            # some _C functions have __self__ as a null capsule
            pass
        elif isinstance(self_should_be_none, torch_special_class_types):
            pass
        else:
            raise AssertionError(f"{value} found with __self__ set")

    def __repr__(self):
        return f"TorchVariable({self.value})"

    def call_hasattr(self, tx, name):
        result = hasattr(self.value, name)
        return variables.ConstantVariable.create(result).add_options(self)

    def unique_var_name(self):
        name = torch_get_name(self.value, f"allowed_fn_{id(self.value)}")
        return "__" + re.sub(r"[^a-zA-Z0-9_]+", "_", name)

    def reconstruct(self, codegen):
        return codegen.setup_globally_cached(self.unique_var_name(), self.value, False)

    def as_proxy(self):
        return self.value

    def python_type(self):
        if isinstance(self.value, (torch.Tensor, torch.nn.Module, torch.device)):
            return type(self.value)
        if isinstance(self.value, type):
            return type
        return super().python_type()

    def as_python_constant(self):
        return self.value

    def can_constant_fold_through(self):
        if self.value in constant_fold_functions:
            return True
        return getattr(self.value, "__module__", None) == "math"

    def call_function(
        self, tx, args: "List[VariableTracker]", kwargs: "Dict[str, VariableTracker]"
    ) -> "VariableTracker":
        from . import (
            ConstantVariable,
            DeterministicAlgorithmsVariable,
            DisabledSavedTensorsHooksVariable,
            GradModeVariable,
            StreamContextVariable,
            StreamVariable,
            SymNodeVariable,
            TensorVariable,
            UserDefinedObjectVariable,
        )

        from .builder import wrap_fx_proxy, wrap_fx_proxy_cls

        constant_args = check_constant_args(args, kwargs)
        unspec_python_args = check_unspec_python_args(args, kwargs)
        options = VariableTracker.propagate(self, args, kwargs.values())

        if self.value is torch._functorch.vmap.vmap_impl:
            return TorchHigherOrderOperatorVariable.make(
                self.value,
                source=self.source,
            ).call_function(tx, args, kwargs)
        elif self.value in config.constant_functions:
            assert not args and not kwargs
            return ConstantVariable.create(
                config.constant_functions[self.value], **options
            )
        elif self.value is torch._functorch.eager_transforms.grad_impl:
            op = TorchHigherOrderOperatorVariable.make(
                self.value,
                source=self.source,
            ).call_function(tx, args, kwargs)
            return op
        elif self.can_constant_fold_through() and (constant_args or unspec_python_args):
            args, kwargs = specialize_args_kwargs(tx, args, kwargs)
            # constant fold
            return ConstantVariable.create(
                self.as_python_constant()(
                    *[x.as_python_constant() for x in args],
                    **{k: v.as_python_constant() for k, v in kwargs.items()},
                ),
                **options,
            )
        elif istype(self.value, type) and issubclass(self.value, torch.nn.Module):
            if self.value is torch.nn.CrossEntropyLoss:
                return self._call_cross_entropy_loss(tx, args, kwargs, options)
            else:
                return variables.UserDefinedClassVariable(
                    self.value, source=self.source, **options
                ).call_function(tx, args, kwargs)
        elif self.value in (torch.is_tensor, torch.overrides.is_tensor_like):
            assert len(args) == 1
            if isinstance(args[0], TensorVariable) or (
                self.value is torch.overrides.is_tensor_like
                and isinstance(args[0], UserDefinedObjectVariable)
                and hasattr(args[0].value, "__torch_function__")
            ):
                return ConstantVariable.create(True, **options)
            else:
                return ConstantVariable.create(False, **options)
        elif self.value in (
            torch.is_floating_point,
            torch.is_complex,
        ):
            input_arg = None
            if args:
                input_arg = args[0]
            else:
                assert "input" in kwargs
                input_arg = kwargs["input"]
            if isinstance(input_arg, TensorVariable) and input_arg.dtype is not None:
                if self.value is torch.is_floating_point:
                    return ConstantVariable.create(
                        input_arg.dtype.is_floating_point, **options
                    )
                elif self.value is torch.is_complex:
                    return ConstantVariable.create(
                        input_arg.dtype.is_complex, **options
                    )
                else:
                    raise AssertionError(f"calling {self.value}")
        elif (
            self.value is torch.numel
            and isinstance(args[0], TensorVariable)
            and args[0].size is not None
        ):
            return ConstantVariable.create(product(args[0].size), **options)
        elif self.value in REWRITE_OPS_TO_TENSOR_SIZE_METHOD:
            assert len(args) == 1
            assert isinstance(args[0], TensorVariable)
            return args[0].call_method(tx, "size", [], {})
        elif self.value in (
            torch.nn.modules.utils._single,
            torch.nn.modules.utils._pair,
            torch.nn.modules.utils._triple,
            torch.nn.modules.utils._quadruple,
            torch.nn.modules.utils._ntuple,
        ):
            return self._call_ntuple(tx, args, kwargs, options)
        elif self.value is torch.no_grad:
            return GradModeVariable.create(tx, False, **options)
        elif self.value is torch.enable_grad:
            return GradModeVariable.create(tx, True, **options)
        elif self.value is torch.set_grad_enabled and len(args) == 1:
            return GradModeVariable.create(tx, args[0].as_python_constant(), **options)
        elif self.value is torch.is_grad_enabled:
            assert not (args or kwargs)
            return ConstantVariable.create(
                torch.is_grad_enabled(), **options
            ).add_guards(GradModeVariable._guards_singleton)
        elif self.value is torch.use_deterministic_algorithms and len(args) == 1:
            return DeterministicAlgorithmsVariable.create(
                tx, args[0].as_python_constant(), **options
            )
        elif self.value is torch.are_deterministic_algorithms_enabled:
            assert not (args or kwargs)
            return ConstantVariable.create(
                torch.are_deterministic_algorithms_enabled(), **options
            ).add_guards(DeterministicAlgorithmsVariable._guards_singleton)
        elif self.value is torch.autograd.graph.disable_saved_tensors_hooks:
            assert len(args) == 1
            return DisabledSavedTensorsHooksVariable.create(
                tx, args[0].as_python_constant(), **options
            )
        elif self.value is torch._C._is_torch_function_enabled:
            assert not (args or kwargs)
            return ConstantVariable.create(
                tx.output.torch_function_enabled, **options
            ).add_guards(TorchFunctionDisableVariable._guards_singleton)
        elif self.value is torch._C.DisableTorchFunctionSubclass:
            assert not (args or kwargs)
            return TorchFunctionDisableVariable.create(tx, **options)
        elif any(
            self.value is method
            for method in StreamInterfaceObject.get_all_methods("create_stream_context")
        ):
            log.warning(
                str(
                    StreamInterfaceObject.get_method_by_device(
                        "create_stream_context", args[0].device
                    )
                ),
                "not fully supported, streams may be ignored",
            )
            assert len(args) == 1
            return StreamContextVariable.create(tx, args[0], **options)
        elif inspect.isclass(self.value) and issubclass(self.value, StreamBase):
            return wrap_fx_proxy_cls(
                StreamVariable,
                tx,
                tx.output.create_proxy(
                    "call_function",
                    self.value,
                    (),
                    {},
                ),
                **options,
            )
        elif self.value is torch.from_numpy:
            if not config.trace_numpy:
                unimplemented("torch.from_numpy. config.trace_numpy is False")
            if not np:
                unimplemented("torch.from_numpy. NumPy is not available")
            assert len(args) == 1, f"Got arguments {args}"
            assert not kwargs
            t = args[0]
            from .tensor import NumpyNdarrayVariable

            if isinstance(t, NumpyNdarrayVariable):
                # TODO: mark the tensor as non-resizable
                return wrap_fx_proxy_cls(
                    target_cls=TensorVariable,
                    tx=tx,
                    proxy=tx.output.create_proxy(
                        "call_function",
                        torch.detach,
                        *proxy_args_kwargs(args, {}),
                    ),
                    example_value=None,
                    **options,
                )
            else:
                unimplemented(f"torch.from_numpy(<{type(t)}>)")
        elif len(args) > 0 and isinstance(args[0], TensorWithTFOverrideVariable):
            # This code block implements inlining the __torch_function__
            # override of a tensor.

            tensor_with_tf_override = args[0]

            # TODO(future PR): make this implement the full __torch_function__ API
            # instead of assuming the relevant override is in the first argument.
            args[0] = args[0].tensor_variable

            unwrapped = TensorWithTFOverrideVariable.inline_torch_function_unwrapped(
                tx,
                self,
                tensor_with_tf_override.orig_tensor_variable_source,
                tensor_with_tf_override.subclass_torch_function__func,
                tensor_with_tf_override.subclass_type,
                options,
                args,
                kwargs,
            )

            # The wrapping here follows the logic in
            # `torch.Tensor.__torch_function__`.
            if self.value in torch.overrides.get_default_nowrap_functions():
                return unwrapped
            return TensorWithTFOverrideVariable(
                unwrapped,
                tensor_with_tf_override.orig_tensor_variable_source,
                tensor_with_tf_override.subclass_torch_function__func,
                tensor_with_tf_override.subclass_type,
            )
        elif self.value in [
            torch.amp.autocast_mode.autocast,
            torch.cuda.amp.autocast,
            torch.cpu.amp.autocast,
        ]:
            return AutocastModeVariable.create(self.value, args, kwargs)
        elif self.value in (
            torch.profiler.profile,
            torch.profiler.record_function,
            torch.autograd.profiler.profile,
            torch.autograd.profiler.record_function,
        ):
            log.warning("Profiler function %s will be ignored", self.value)
            return NullContextVariable(**options)
        elif self.value is torch.autograd._profiler_enabled:
            unimplemented("torch.autograd._profiler_enabled not supported yet")
        elif self.value is torch.jit.annotate:
            assert len(args) == 2
            return args[1]
        elif self.value is torch.backends.cudnn.is_acceptable:
            # is_acceptable(tensor) returns true if
            #   (a) tensor dtype/device are supported by cudnn
            #   (b) cudnn is available
            #   (c) some initialization has completed
            # technically, it depends on some global state from (c) (torch.backends.cudnn.__cudnn_version)
            assert (
                len(args) == 1 or "tensor" in kwargs
            ), "Expect 1 input to cudnn.is_acceptable"
            tensor_variable = args[0] if len(args) > 0 else kwargs["tensor"]
            assert isinstance(
                tensor_variable, TensorVariable
            ), "Expect input to cudnn.is_acceptable to be a tensor"
            tensor_inp = torch.tensor(
                0, dtype=tensor_variable.dtype, device=tensor_variable.device
            )
            return ConstantVariable.create(
                torch.backends.cudnn.is_acceptable(tensor_inp), **options
            )
        elif self.value is torch.nn.Parameter:
            # https://github.com/pytorch/pytorch/issues/99569
            unimplemented("torch.nn.Parameter not supported")
        elif is_rng_state_getter_or_setter(self.value):
            # We graph break on RNG state setters or getters like
            # `torch.get_rng_state` or `torch.set_rng_state`. These functions
            # are not aten operations and therefore they are completely ignored
            # by the AOT dispatcher. As a result, the AOT graph does not have
            # these setter or getter functions, producing an incorrect graph
            # when it comes to rng states.
            unimplemented(f"RNG state getter/setter function - {self.value}")
        elif (
            self.value == torch.numel
            and len(args) == 1
            and isinstance(args[0], TensorVariable)
            and len(kwargs) == 0
        ):
            # TODO(voz): This is rewritten as a call_method because
            # torch.numel(x) w/ sym shapes raises a RuntimeError and x.numel() does not
            return wrap_fx_proxy(
                tx=tx,
                proxy=tx.output.create_proxy(
                    "call_method",
                    "numel",
                    *proxy_args_kwargs(args, kwargs),
                ),
                **options,
            )
        elif (
            self.value is torch.ops.aten.sym_size
            and len(args) == 2
            and len(kwargs) == 0
            and isinstance(args[0], TensorVariable)
        ):
            # we see this when retracing already traced code
            return args[0].call_method(tx, "size", [args[1]], {})
        elif (
            self.value is torch.ops.aten.sym_stride
            and len(args) == 2
            and len(kwargs) == 0
            and isinstance(args[0], TensorVariable)
        ):
            return args[0].call_method(tx, "stride", [args[1]], {})
        elif (
            self.value == torch.addcdiv
            and len(args) == 3
            and "value" in kwargs
            and len(kwargs) == 1
        ):
            # decompose addcdiv into constituent ops, prevents a graph break due to converting
            # value to a scalar
            result = TorchVariable(torch.div, **options).call_function(tx, args[1:], {})
            result = TorchVariable(torch.mul, **options).call_function(
                tx, [result, kwargs["value"]], {}
            )
            return TorchVariable(torch.add, **options).call_function(
                tx, [args[0], result], {}
            )
        elif is_constant_pg_functions(self.value):
            # becuase the input is a "ProcessGroupVariable", we'll be guarding on its
            # ID_MATCH based on how it was constructed.

            # We desugar it at trace-time into ranks by directly calling util
            # bake the result into the trace
            assert len(args) == 1, "Expected one arg (pg)"
            assert isinstance(args[0], ProcessGroupVariable)

            invocation_result = self.value(args[0].as_python_constant())
            # Note - while we *could* cook up sources around invocations, like a FunctionSource
            # the space of invoking functions in the middle of the guard chain is very iffy. As such,
            # guard propagaiton via options is the best we can do.
            from .builder import SourcelessBuilder

            return SourcelessBuilder()(tx, invocation_result).add_options(options)
        elif is_from_local(self.value):
            # rewrite non-primitive args/kwargs to be included in the on-the-fly prim function
            # and rewrite args to have only proxyable args, then insert call_function
            args_as_value = [x.as_python_constant() for x in args[1:]]
            kwargs_as_value = {k: v.as_python_constant() for k, v in kwargs.items()}

            def fn_with_prim_types(x):
                return self.value(x, *args_as_value, **kwargs_as_value)

            # attach the same function name for better debugging
            fn_with_prim_types.__name__ = "prim " + self.value.__name__

            return wrap_fx_proxy(
                tx=tx,
                proxy=tx.output.create_proxy(
                    "call_function",
                    fn_with_prim_types,
                    *proxy_args_kwargs([args[0]], {}),
                ),
                **options,
            )
        elif self.value == torch.nn.init._calculate_correct_fan:
            return UserFunctionVariable(
                torch.nn.init._calculate_correct_fan, **options
            ).call_function(tx, args, {})
        elif self.value is torch.nn.utils.rnn.pack_padded_sequence:
            unimplemented("workaround https://github.com/pytorch/pytorch/issues/93501")
        elif isinstance(self.value, types.ModuleType):
            unimplemented("TypeError(\"'module' object is not callable\")")
        else:
            any_symints_or_symfloats = any(isinstance(x, SymNodeVariable) for x in args)
            all_ints_or_floats = all(
                isinstance(x, (variables.ConstantVariable, variables.SymNodeVariable))
                for x in args
            )
            bin_ops = {"add", "sub", "mul", "div", "sqrt"}
            if (
                getattr(self.value, "__module__", "") == "torch"
                and self.value.__name__ in bin_ops
                and any_symints_or_symfloats
                and all_ints_or_floats
            ):
                msg = f"""\
Calling {str(self.value)} on only torch.SymInt arguments is not yet supported.
To support this behavior, we need to allow const-propping tensors that store symint data.
For now, dynamo will explicitly graph break when it encounters user code with this behavior.
"""
                log.warning(msg)
                raise unimplemented(msg)
            # Handle sth like torch.LongTensor(list(np.int64, np.int64, ...)),
            # as FX symbolic trace doesn't support numpy int/float as base types.
            if (
                np
                and self.value in tensortype_to_dtype
                and len(args) == 1
                and isinstance(args[0], ListVariable)
                and args[0].is_python_constant()
            ):
                for x in args[0].items:
                    if isinstance(x.value, np.generic):
                        x.value = x.value.item()

            # TODO(voz): Replace w/ dynamic shape rewrite table.
            # Ideally, we would be able to do this at ctor time, but alas we need a combination
            # of value + args to determine this.
            fn_ = self.value
            if any(isinstance(x, SymNodeVariable) for x in args):
                if self.value == math.sqrt:
                    from torch.fx.experimental.symbolic_shapes import sym_sqrt

                    fn_ = sym_sqrt

            if fn_ is torch.tensor:

                def check_any_unspec(x):
                    # NB: This includes UnspecializedPythonVariable
                    if isinstance(x, (TensorVariable, SymNodeVariable)):
                        return True
                    elif isinstance(x, ListVariable):
                        return any(check_any_unspec(y) for y in x.items)
                    # TODO: there maybe other recursive structures you need to
                    # check
                    else:
                        return False

                data_arg = None
                if args:
                    data_arg = args[0]
                elif "data" in kwargs:
                    data_arg = kwargs["data"]

                # NB: OK to pass torch.tensor(tensor), this will trace fine
                if not isinstance(data_arg, TensorVariable) and check_any_unspec(
                    data_arg
                ):
                    # This is slower and less canonical, so only use it if we
                    # have to
                    fn_ = torch._refs.tensor

            tensor_variable = wrap_fx_proxy(
                tx=tx,
                proxy=tx.output.create_proxy(
                    "call_function",
                    fn_,
                    *proxy_args_kwargs(args, kwargs),
                ),
                **options,
            )

            if "out" in kwargs and not (
                isinstance(kwargs["out"], variables.ConstantVariable)
                and kwargs["out"].as_python_constant() is None
            ):
                # out variants of torch operators like torch.sort and
                # torch.sigmoid mutate the tensors in the out field. Track such
                # tensors and rewrite the symbolic locals.
                if isinstance(tensor_variable, TupleVariable):
                    assert isinstance(kwargs["out"], (TupleVariable, ListVariable))
                    output_tensor_names = [
                        tx.find_symbolic_locals_name(x) for x in kwargs["out"].items
                    ]
                    for idx, name in enumerate(output_tensor_names):
                        if name in tx.symbolic_locals:
                            tx.symbolic_locals[name] = tensor_variable.items[idx]
                elif isinstance(tensor_variable, TensorVariable):
                    assert isinstance(kwargs["out"], TensorVariable)
                    if (
                        kwargs["out"].source
                        and kwargs["out"] in tx.output.graphargs
                        and kwargs["out"].size != tensor_variable.size
                    ):
                        # It's hard to get out variants with resizing on graph inputs work
                        # properly across dynamo/aot/inductor, just fall back.
                        unimplemented("out variants with resizing on graph inputs")
                    name = tx.find_symbolic_locals_name(kwargs["out"])
                    if name in tx.symbolic_locals:
                        tx.symbolic_locals[name] = tensor_variable
                else:
                    unimplemented(f"out variant of {type(kwargs['out'])}")

            return tensor_variable

    def _call_cross_entropy_loss(self, tx, args, kwargs, options):
        """
        functional: input, target, weight=None, size_average=None, ignore_index=- 100, reduce=None, reduction='mean',
        label_smoothing=0.0

        non functional ctor: weight=None, size_average=None, ignore_index=- 100, reduce=None, reduction='mean',
        label_smoothing=0.0

        non functional loss call: input, target, optional_output
        """
        from . import ConstantVariable

        def normalize_args(
            weight=ConstantVariable.create(None),
            size_average=ConstantVariable.create(None),
            ignore_index=ConstantVariable.create(-100),
            reduce=ConstantVariable.create(None),
            reduction=ConstantVariable.create("mean"),
            label_smoothing=ConstantVariable.create(0.0),
        ):
            return (
                weight,
                size_average,
                ignore_index,
                reduce,
                reduction,
                label_smoothing,
            )

        (
            weight,
            size_average,
            ignore_index,
            reduce_arg,
            reduction,
            label_smoothing,
        ) = normalize_args(*args, **kwargs)

        def fake_cross_entropy_loss(input, target):
            from .builder import wrap_fx_proxy

            return wrap_fx_proxy(
                tx=tx,
                proxy=tx.output.create_proxy(
                    "call_function",
                    torch.nn.functional.cross_entropy,
                    *proxy_args_kwargs(
                        [
                            input,
                            target,
                            weight,
                            size_average,
                            ignore_index,
                            reduce_arg,
                            reduction,
                            label_smoothing,
                        ],
                        {},
                    ),
                ),
                **VariableTracker.propagate(
                    [
                        self,
                        weight,
                        size_average,
                        ignore_index,
                        reduce_arg,
                        reduction,
                        label_smoothing,
                        input,
                        target,
                    ]
                ),
            )

        return variables.LambdaVariable(fake_cross_entropy_loss, **options)

    def _call_ntuple(self, tx, args, kwargs, options):
        """inline behavior of torch.nn.modules.utils._ntuple"""
        if self.value is torch.nn.modules.utils._ntuple:
            count = args[0].as_python_constant()
        else:
            count = self.value.__closure__[0].cell_contents
        assert isinstance(count, int)

        def handle_ntuple(value):
            if value.has_unpack_var_sequence(tx):
                return variables.TupleVariable(
                    list(value.unpack_var_sequence(tx)),
                    **VariableTracker.propagate(self, value, args, kwargs.values()),
                )
            elif value.is_python_constant():
                # constant prop through it
                return variables.ConstantVariable.create(
                    torch.nn.modules.utils._ntuple(count)(value.as_python_constant()),
                    **VariableTracker.propagate(self, value, args, kwargs.values()),
                )
            else:
                unimplemented(f"torch.nn.modules.utils._ntuple({value})")

        if self.value is torch.nn.modules.utils._ntuple:
            return variables.LambdaVariable(handle_ntuple, **options)
        else:
            return handle_ntuple(args[0])<|MERGE_RESOLUTION|>--- conflicted
+++ resolved
@@ -24,11 +24,7 @@
 from .. import config, variables
 from ..allowed_functions import torch_get_name
 from ..exc import unimplemented
-<<<<<<< HEAD
-from ..source import GeneratorStateSource
 from ..stream import StreamInterfaceObject
-=======
->>>>>>> 12cd776d
 from ..utils import (
     check_constant_args,
     check_unspec_python_args,
