import functools
import inspect
import itertools
import types
from typing import Dict, List

import torch

from .. import variables
from ..bytecode_transformation import create_call_function, create_rot_n
from ..exc import unimplemented, Unsupported
from ..source import (
    AttrSource,
    ConstantSource,
    DefaultsSource,
    GetItemSource,
    GlobalSource,
)
from ..utils import make_cell
from .base import typestr, VariableTracker


def wrap_bound_arg(tx, val, options, source=None):
    # Source propagation is best effort since not every object we encounter has a source to begin with.
    assert (
        "source" not in options
    ), "Source needs to be separate from options due to recursive calls for lists/dicts"
    if isinstance(val, VariableTracker):
        return val
    elif not source:
        from torch._dynamo.variables.builder import SourcelessBuilder

        return SourcelessBuilder()(tx, val).add_options(options)
    else:
        from torch._dynamo.variables.builder import VariableBuilder

        return VariableBuilder(tx, source=source)(val).add_options(options)


def wrap_args_kwargs(tx, result, options):
    for k, v in list(result.items()):
        if isinstance(v, (tuple, dict)):
            # args/kwargs
            result[k] = wrap_bound_arg(tx, v, options)


def init_cellvars(parent, result, code):
    closure_cells = dict()
    side_effects = parent.output.side_effects

    # for name in itertools.chain(code.co_cellvars, code.co_freevars):
    for name in code.co_cellvars:
        closure_cells[name] = side_effects.track_cell_new()
        if name in result:
            side_effects.store_cell(closure_cells[name], result.pop(name))

    return closure_cells


def _create_nested_fn(
    code, f_globals, name, defaults, closure, kwdefaults, annotations
):
    from types import FunctionType

    func = FunctionType(code, f_globals, name, defaults, closure)
    func.__kwdefaults__ = kwdefaults

    if isinstance(annotations, tuple):
        from itertools import pairwise

        annotations = dict(pairwise(annotations))

    # TypeError: __annotations__ must be set to a dict object
    assert annotations is None or isinstance(annotations, dict)
    func.__annotations__ = annotations

    return func


class BaseUserFunctionVariable(VariableTracker):
    def get_filename(self):
        return self.get_code().co_filename

    def get_name(self):
        return self.get_code().co_name

    def call_function(
        self, tx, args: "List[VariableTracker]", kwargs: "Dict[str, VariableTracker]"
    ) -> "VariableTracker":
        return tx.inline_user_function_return(
            self, list(self.self_args()) + list(args), kwargs
        )

    def num_parameters(self):
        return len(inspect.signature(self.get_function()).parameters)

    def closure_vars(self, tx):
        return {}


class UserFunctionVariable(BaseUserFunctionVariable):
    """Some unsupported user-defined global function"""

    def __init__(self, fn, is_constant=False, **kwargs):
        super().__init__(**kwargs)
        if getattr(fn, "_dynamo_marked_constant", False):
            # This method should be treated as a constant for the purposes of compilation
            self.is_constant = True
        else:
            self.is_constant = False

        assert isinstance(
            fn, (types.FunctionType, torch.jit.ScriptFunction)
        ), f"expected FunctionType found {typestr(fn)} {fn}"
        # unpack @torch._dynamo.optimize()(fn) wrapped function
        fn = inspect.getattr_static(fn, "_torchdynamo_inline", fn)
        # unpack torch.jit.script_if_tracing
        if inspect.getattr_static(fn, "__script_if_tracing_wrapper", False):
            fn = inspect.getattr_static(fn, "__original_fn", fn)
        self.fn: types.FunctionType = fn

    def self_args(self):
        return []

    def get_function(self):
        return self.fn

    def get_code(self):
        return self.fn.__code__

    def python_type(self):
        return types.FunctionType

    def has_self(self):
        return getattr(self.fn, "__self__", None) is not None

    def get_globals(self):
        return self.fn.__globals__

    def bind_args(self, parent, args, kwargs):
        assert not self.is_constant
        options = VariableTracker.propagate([self])
        tx = parent.output.root_tx
        wrap = functools.partial(wrap_bound_arg, tx=tx, options=options)

        fn: types.FunctionType = self.fn
        defaults = fn.__defaults__ or []
        defaults_sources = [
            None if self.source is None else DefaultsSource(self.source, idx)
            for idx, _ in enumerate(defaults)
        ]
        fake_func = types.FunctionType(
            fn.__code__,
            fn.__globals__,
            fn.__name__,
            tuple(
                [
                    wrap(val=arg, source=source)
                    for arg, source in zip(defaults, defaults_sources)
                ]
            ),
            fn.__closure__,
        )
        if fn.__kwdefaults__:
            kwdefaults_sources = {
                k: None
                if self.source is None
                else DefaultsSource(self.source, k, is_kw=True)
                for k in fn.__kwdefaults__
            }
            fake_func.__kwdefaults__ = {
                k: wrap(val=v, source=kwdefaults_sources[k])
                for k, v in fn.__kwdefaults__.items()
            }

        bound = inspect.signature(fake_func).bind(*args, **kwargs)
        bound.apply_defaults()
        result = dict(bound.arguments.items())

        wrap_args_kwargs(tx, result, options)
        closure_cells = init_cellvars(parent, result, fn.__code__)
        closure = self.fn.__closure__ or ()
        assert len(closure) == len(self.fn.__code__.co_freevars)
        for idx, name, cell in zip(
            itertools.count(), self.fn.__code__.co_freevars, closure
        ):
            if name == "__class__":
                source = AttrSource(self.source, "__class__") if self.source else None
                result[name] = variables.UserDefinedClassVariable(
                    cell.cell_contents,
                    source=source,
                )
            else:
                var = tx.match_nested_cell(name, cell)
                if var is not None:
                    # optimization for cleaner codegen
                    result[name] = var
                elif self.source:
                    from .builder import VariableBuilder

                    side_effects = parent.output.side_effects
                    if cell in side_effects:
                        out = side_effects[cell]
                    else:
                        closure_cell = GetItemSource(
                            AttrSource(self.source, "__closure__"), idx
                        )
                        closure_cell_contents = AttrSource(
                            closure_cell, "cell_contents"
                        )
                        contents_var = VariableBuilder(parent, closure_cell_contents)(
                            cell.cell_contents
                        )

                        if (
                            closure_cell_contents.name()
                            not in tx.mutated_closure_cell_contents
                        ):
                            # Optimistically don't allocate the cell, to
                            # reduce the number of side effects.  This is
                            # important for cond, as without it, any accesses
                            # to closures create side effects and cond doesn't
                            # support side effects.  If we're wrong and this
                            # closure cell gets written to, we will restart
                            # the analysis with this cell's name in the
                            # mutated list here
                            result[name] = contents_var
                            continue

                        # cells are written to with "cell_contents",
                        # so the source should just be the closure_cell, not its contents
                        out = side_effects.track_cell_existing(closure_cell, cell)
                        side_effects.store_cell(
                            out,
                            contents_var,
                        )

                    result[name] = out

                else:
                    from .builder import SourcelessBuilder

                    result[name] = SourcelessBuilder()(
                        tx, cell.cell_contents
                    ).add_options(options)

        return result, closure_cells

    def export_freevars(self, parent, child):
        pass

    def call_function(
        self, tx, args: "List[VariableTracker]", kwargs: "Dict[str, VariableTracker]"
    ) -> "VariableTracker":
        if self.is_constant:
            options = VariableTracker.propagate(self, args, kwargs.values())
            return invoke_and_store_as_constant(
                tx, self.fn, self.get_name(), options, args, kwargs
            )

        return super().call_function(tx, args, kwargs)


class UserMethodVariable(UserFunctionVariable):
    """Some unsupported user-defined method"""

    def __init__(self, fn, obj, **kwargs):
        super().__init__(fn=fn, **kwargs)
        self.obj = obj

    def __str__(self):
        return f"{self.__class__.__name__}({self.fn}, {self.obj})"

    def self_args(self):
        return [self.obj]

    def python_type(self):
        return types.MethodType

    def call_function(
        self, tx, args: "List[VariableTracker]", kwargs: "Dict[str, VariableTracker]"
    ) -> "VariableTracker":
        # For nn.Module methods, redirecting to NNModuleVariable.call_method for optimized solution
        # rather than simple inlining. E.g, putting `call_method` op in FX graph for `forward` method
        # since we ensure `forward` of allowed modules can be traced by AOT safely.
        # Note this is not only for allowed modules, as user customized modules can extend from
        # allowed modules but using parent's `forward` method, which is also covered by this branch.

        # If we are tracing the higher order op, we want Dynamo to step inside
        # the module call so that Dynamo can see the underlying parameters and
        # buffers and raise them as inputs to the graph. The is_root_tracer
        # check bypasses the if condition for non-root tracers and directly
        # calls the super().call_function at the end, which is basically
        # equivalent of inlining the method.
        if tx.output.is_root_tracer() and isinstance(
            self.obj, variables.NNModuleVariable
        ):
            module_attr = getattr(self.fn, "__module__", "")
            if (
                module_attr is not None
                and module_attr.startswith("torch.nn.")
                or self.is_constant
            ):
                return self.obj.call_method(
                    tx, self.fn.__name__, args, kwargs, constant=self.is_constant
                ).add_options(self)
        return super().call_function(tx, args, kwargs)

    def num_parameters(self):
        return super().num_parameters() - 1


class WrappedUserMethodVariable(UserMethodVariable):
    def __init__(self, wrapped, context, **kwargs):
        kwargs.pop("fn", None)
        kwargs.pop("obj", None)
        super().__init__(wrapped.fn, wrapped.obj, **kwargs)
        self.wrapped = wrapped
        self.context = context

    def call_function(
        self, tx, args: "List[VariableTracker]", kwargs: "Dict[str, VariableTracker]"
    ) -> "VariableTracker":
        self.context.enter(tx)
        result = super().call_function(tx, args, kwargs)
        self.context.exit(tx)
        return result


class WrappedUserFunctionVariable(UserFunctionVariable):
    def __init__(self, wrapped, context, **kwargs):
        kwargs.pop("fn", None)
        kwargs.pop("obj", None)
        super().__init__(wrapped.fn, **kwargs)
        self.wrapped = wrapped
        self.context = context

    def call_function(
        self, tx, args: "List[VariableTracker]", kwargs: "Dict[str, VariableTracker]"
    ) -> "VariableTracker":
        self.context.enter(tx)
        result = super().call_function(tx, args, kwargs)
        self.context.exit(tx)
        return result


def invoke_and_store_as_constant(tx, fn, name, options, args, kwargs):
    def convert(x):
        if isinstance(x, variables.TensorVariable):
            return x.get_real_value()
        return x.as_python_constant()

    args = [convert(x) for x in args]
    kwargs = {k: convert(v) for k, v in kwargs.items()}
    res = fn(*args, **kwargs)
    return tx.output.register_attr_or_module(
        res,
        name,
        source=ConstantSource(name),
        **options,
    )


class NestedUserFunctionVariable(BaseUserFunctionVariable):
    def __init__(
        self,
        fn_name,
        code,
        f_globals,
        defaults,
        kwdefaults,
        annotations,
        closure,
        closure_scope,
        wraps_source=None,
        **kwargs,
    ):
        super().__init__(**kwargs)
        assert isinstance(fn_name.as_python_constant(), str)
        assert isinstance(code.as_python_constant(), types.CodeType)
        assert isinstance(f_globals, dict)
        self.fn_name = fn_name
        self.code = code
        self.f_globals = f_globals
        self.defaults = defaults
        self.kwdefaults = kwdefaults
        self.annotations = annotations
        self.closure = closure
        if closure is None:
            closure_scope = None
        self.closure_scope = closure_scope
        self.wraps_source = wraps_source

    def self_args(self):
        return []

    def get_code(self):
        return self.code.as_python_constant()

    def get_function(self):
        if self.closure:
            raise NotImplementedError()
        func = types.FunctionType(
            self.code.as_python_constant(),
            self.f_globals,
            self.fn_name.as_python_constant(),
        )
        if self.defaults:
            func.__defaults__ = self.defaults.as_python_constant()
        if self.kwdefaults:
            func.__kwdefaults__ = self.kwdefaults.as_python_constant()
        if self.annotations:
            annotations = self.annotations.as_python_constant()
            if isinstance(annotations, tuple):
                from itertools import pairwise

                annotations = dict(pairwise(annotations))

            # TypeError: __annotations__ must be set to a dict object
            assert isinstance(annotations, dict)
            func.__annotations__ = annotations
        return func

    def has_closure(self):
        return self.closure is not None

    def has_self(self):
        return False

    def get_globals(self):
        return self.f_globals

    def bind_args(self, parent, args, kwargs):
        from .misc import InlinedClosureVariable

        code = self.get_code()
        func = types.FunctionType(
            code,
            self.f_globals,
            self.fn_name.as_python_constant(),
            tuple(self.defaults.items) if self.defaults else None,
            tuple(make_cell(None) for _ in range(len(self.get_code().co_freevars))),
        )
        if self.kwdefaults:
            func.__kwdefaults__ = self.kwdefaults.items
        bound = inspect.signature(func).bind(*args, **kwargs)
        bound.apply_defaults()
        result = dict(bound.arguments.items())
        wrap_args_kwargs(parent.output.root_tx, result, VariableTracker.propagate(self))
        closure_cells = init_cellvars(parent, result, code)

        for idx, name in enumerate(code.co_freevars):
            cell = self.closure.items[idx]
            assert getattr(cell, name, name) == name
            assert name not in result
            if isinstance(cell, InlinedClosureVariable):
                # InlinedClosureVariable's are created from LOAD_CLOSURE's from
                # InliningInstructionTranslators when the variable name is not found in closure_cells.
                # They should remain outside of closure_cells, so that our callee (the
                # InliningInstructionTranslator that traces `func`) handles
                # the cell correctly - that is, the cell's contents are treated as if they
                # are local variables, like in UserFunctionVariable's bind_args for freevars.
                cand = parent
                while cand and name not in cand.symbolic_locals:
                    cand = cand.parent
                if cand is None:
                    raise RuntimeError(
                        f"Couldn't find {name} in the symbolic_locals of the inline interpreter stack"
                    )
                result[name] = cand.symbolic_locals[name]
            else:
                closure_cells[name] = self.closure.items[idx]

        return result, closure_cells

    def export_freevars(self, parent, child):
        code = self.get_code()
        for var in code.co_freevars:
            if var in child.symbolic_locals:
                parent.symbolic_locals[var] = child.symbolic_locals[var]

    def reconstruct(self, codegen):
        codegen.load_import_from(__name__, "_create_nested_fn")
        codegen(self.code)
        codegen.extend_output([codegen._create_load_const(self.f_globals)])
        codegen(self.fn_name)

        if self.defaults:
            codegen(self.defaults)
        else:
            codegen.extend_output([codegen.create_load_const(None)])

        if self.closure:
            codegen(self.closure)
        else:
            codegen.extend_output([codegen.create_load_const(None)])

        if self.kwdefaults:
            codegen(self.kwdefaults)
        else:
            codegen.extend_output([codegen.create_load_const(None)])

        if self.annotations:
            try:
                if isinstance(self.annotations, variables.ConstDictVariable):
                    annotations = {
                        k: v.as_python_constant()
                        for k, v in self.annotations.items.items()
                    }
                else:
                    annotations = tuple(
                        [v.as_python_constant() for v in self.annotations.items]
                    )
                codegen.extend_output([codegen._create_load_const(annotations)])
            except NotImplementedError:
                codegen(self.annotations)
        else:
            codegen.extend_output([codegen.create_load_const(None)])

        codegen.extend_output(create_call_function(7, push_null=True))

        if self.wraps_source:
            codegen.load_import_from("functools", "wraps")
            codegen(self.wraps_source)
            codegen.extend_output(create_call_function(1, True))
            codegen.extend_output(create_rot_n(2))
            codegen.extend_output(create_call_function(1, True))

        return []


def _traceable_collective_remaps():
    # We can't rely on importing from distributed, since its not always built
    if torch.distributed.is_available():
        from torch.distributed._functional_collectives import (
            traceable_collective_remaps,
        )

        return traceable_collective_remaps
    return {}


def _traceable_collectives_source(fn):
    assert torch.distributed.is_available(), "Illegal invocation."
    from torch.distributed._functional_collectives import (
        all_gather_tensor_inplace,
        reduce_scatter_tensor_inplace,
    )

    valid_values = {all_gather_tensor_inplace, reduce_scatter_tensor_inplace}
    assert fn in valid_values
    inner_name = fn.__name__
    path_source = AttrSource(
        base=AttrSource(base=GlobalSource(global_name="torch"), member="distributed"),
        member="_functional_collectives",
    )
    return AttrSource(path_source, inner_name)


class CollectiveFunctionRewriteVariable(UserFunctionVariable):
    """
    Some of the torch.distributed.* collective APIs are possible to rewrite to 'traceable' collectives.

    This class provides both a way to check if a function is remappable, and perform the remapping.

    In the case that a function is 'remappable' but only for some combinations of call-time arguments,
    we check the args at `call_function` time and fall back to graph-breaking if needed.  This is no worse
    than status-quo as we currently graph-break on all distributed.* collectives.
    """

    def __init__(self, fn, *, orig_fn, orig_source, **kwargs):
        # orig_fn lets us implement any fn-specific args/kwargs restrictions inside call_function
        self.orig_fn = orig_fn
        self.orig_source = orig_source

        # remapped_fn gets stuffed in self.fn and used in super().call_function
        super().__init__(fn, **kwargs)

    @staticmethod
    def can_rewrite(variable):
        return (
            inspect.isfunction(variable) and variable in _traceable_collective_remaps()
        )

    @staticmethod
    def rewrite(fn):
        new_fn = _traceable_collective_remaps()[fn]
        return new_fn, _traceable_collectives_source(new_fn)

    def call_function(
        self, tx, args: "List[VariableTracker]", kwargs: "Dict[str, VariableTracker]"
    ) -> "VariableTracker":
        # call_function must check any unsupported arguments and graph-break.
        # It's safe to assume args/kwargs from orig_fn map 1:1 to args/kwargs of remapped_fn,
        # since that's the contract for putting a mapping in `traceable_collective_remaps`
        if kwargs.get("async_op", False):
            # Put the old source back, this function will always graph break, but this ensures
            # we produce the correct guards.
            self.source = self.orig_source
            unimplemented(
                f"CollectiveFunctionRewriteVariable can't support async_op=True for {self.orig_fn}"
            )
        return super().call_function(tx, args, kwargs)


class FunctoolsPartialVariable(VariableTracker):
    def __init__(self, func, args, keywords, original=None, **kwargs):
        super().__init__(**kwargs)
        self.func = func
        assert isinstance(args, list)
        self.args = args
        assert isinstance(keywords, dict)
        self.keywords = keywords
        self.original = original

        self.guards.update(VariableTracker.propagate(func)["guards"])
        for arg in args:
            self.guards.update(VariableTracker.propagate(arg)["guards"])
        for val in keywords.values():
            self.guards.update(VariableTracker.propagate(val)["guards"])

    def call_function(
        self, tx, args: "List[VariableTracker]", kwargs: "Dict[str, VariableTracker]"
    ) -> "VariableTracker":
        options = VariableTracker.propagate([self])
        merged_args = self.args + args
        merged_kwargs = {**self.keywords, **kwargs}

        return self.func.call_function(tx, merged_args, merged_kwargs).add_options(
            options
        )

    def as_python_constant(self):
        if self.original:
            return self.original
        else:

            def get_val(v):
                if isinstance(v, variables.UserDefinedObjectVariable):
                    return v.value
                else:
                    return v.as_python_constant()

            return functools.partial(
                self.func.fn,
                *[arg.as_python_constant for arg in self.args],
<<<<<<< HEAD
                **{k: get_val(v) for k, v in self.keywords.items()},
            )
=======
                **{k: v.as_python_constant() for k, v in self.keywords.items()},
            )


class TritonKernelVariable(VariableTracker):
    def __init__(self, kernel, grid, **kwargs):
        super().__init__(**kwargs)
        self.kernel = kernel
        self.grid = grid

    def call_function(
        self, tx, args: "List[VariableTracker]", kwargs: "Dict[str, VariableTracker]"
    ) -> "VariableTracker":
        from .dicts import ConstDictVariable
        from .lists import BaseListVariable

        grid = self.grid

        if grid is None:
            raise Unsupported("Triton kernels should always be called with a grid")

        # Both for grid's meta as well as for the kernel, we need combined
        # args and kwargs normalized
        normalized_args = {**dict(zip(self.kernel.arg_names, args)), **kwargs}
        meta = ConstDictVariable(normalized_args, dict)

        # If the grid is a function, then lets execute it and convert it to
        # a list
        if isinstance(grid, (NestedUserFunctionVariable, UserFunctionVariable)):
            # Populate the special "meta" argument to call the grid function
            grid = grid.call_function(tx, [meta], {})

        # Now, the grid must be a list either originally or through above
        # modification
        if isinstance(grid, BaseListVariable):
            grid = grid.as_proxy()
        else:
            unimplemented(f"grid for the triton kernel is {type(grid)}")

        from torch._higher_order_ops.triton_kernel_wrap import (
            triton_kernel_wrapper_mutation,
        )

        fn = functools.partial(triton_kernel_wrapper_mutation, kernel=self.kernel)
        # FX graph needs __name__ and __module__ attributes
        fn.__name__ = triton_kernel_wrapper_mutation.__name__
        if not hasattr(fn, "__module__"):
            # Super hacky but on AMD __module__ is not set
            fn.__module__ = "itertools"

        # Combine args and kwargs and pass as a dict so that if user defined triton
        # kernel uses variables as 'grid' or 'kernel', it does not conflict with
        # parameters of the wrapper function
        tx.output.create_proxy(
            "call_function",
            fn,
            (),
            {
                "grid": grid,
                "kwargs": meta.as_proxy(),
            },
        )

        return variables.ConstantVariable(
            None,
            **VariableTracker.propagate(self, args, kwargs.values()),
        )

    def call_method(
        self,
        tx,
        name,
        args: "List[VariableTracker]",
        kwargs: "Dict[str, VariableTracker]",
    ) -> "VariableTracker":
        if name == "__getitem__":
            # __getitem__ should only be called if we don't already have a grid
            # Only grid needs to be passed
            if self.grid is not None or len(args) != 1:
                raise Unsupported(
                    "Triton kernels should be called with only a single grid"
                )

            grid = args[0]
            return TritonKernelVariable(
                self.kernel, grid, **VariableTracker.propagate(self)
            )

        # Bail out to parent's implementation
        return super().call_method(tx, name, args, kwargs)
>>>>>>> dadd2be4
<|MERGE_RESOLUTION|>--- conflicted
+++ resolved
@@ -644,11 +644,7 @@
             return functools.partial(
                 self.func.fn,
                 *[arg.as_python_constant for arg in self.args],
-<<<<<<< HEAD
                 **{k: get_val(v) for k, v in self.keywords.items()},
-            )
-=======
-                **{k: v.as_python_constant() for k, v in self.keywords.items()},
             )
 
 
@@ -737,5 +733,4 @@
             )
 
         # Bail out to parent's implementation
-        return super().call_method(tx, name, args, kwargs)
->>>>>>> dadd2be4
+        return super().call_method(tx, name, args, kwargs)