import collections
import dataclasses
import enum
import functools
import inspect
import math
import numbers
import operator
import re
import types
from typing import Any, Optional, Union

import torch

from torch import SymInt
from torch._guards import GuardSource
from torch._ops import PyOperator
from torch._subclasses.fake_tensor import FakeTensor
from torch.fx.immutable_collections import immutable_list

from .. import config, mutation_guard, replay_record, skipfiles
from ..allowed_functions import is_allowed, is_builtin_callable, is_numpy
from ..exc import unimplemented
from ..guards import GuardBuilder
from ..side_effects import SideEffects
from ..source import (
    AttrSource,
    ConstantSource,
    GetItemSource,
    GlobalSource,
    GlobalWeakRefSource,
    is_constant_source,
    LocalSource,
    RandomValueSource,
    Source,
    TupleIteratorGetItemSource,
)
from ..utils import (
    clone_input,
    get_fake_value,
    getfile,
    global_key_name,
    HAS_NUMPY,
    is_namedtuple,
    is_numpy_int_type,
    is_typing,
    istensor,
    istype,
    np,
    odict_values,
    preserve_rng_state,
    tuple_iterator,
    tuple_iterator_getitem,
    tuple_iterator_len,
    wrap_fake_exception,
)

from .base import MutableLocal, typestr
from .builtin import BuiltinVariable
from .constant import ConstantVariable, EnumVariable
from .dicts import (
    ConstDictVariable,
    DataClassVariable,
    DefaultDictVariable,
    HFPretrainedConfigVariable,
)
from .functions import UserFunctionVariable
from .lists import (
    ListIteratorVariable,
    ListVariable,
    NamedTupleVariable,
    RangeVariable,
    SizeVariable,
    SliceVariable,
    TupleVariable,
)
from .misc import (
    AutogradFunctionVariable,
    ComptimeVariable,
    GetAttrVariable,
    InspectSignatureVariable,
    LambdaVariable,
    NumpyVariable,
    PythonModuleVariable,
    SkipFilesVariable,
    TypingVariable,
)
from .nn_module import UnspecializedNNModuleVariable
from .tensor import (
    DynamicShapeVariable,
    FakeItemVariable,
    TensorVariable,
    TensorWithTFOverrideVariable,
    UnspecializedPythonVariable,
)
from .torch import (
    tensor_dunder_fns,
    torch_special_class_types,
    TorchPyOperator,
    TorchVariable,
)
from .user_defined import UserDefinedClassVariable, UserDefinedObjectVariable


class _missing:
    pass


@dataclasses.dataclass
class GraphArg:
    source: Source
    example: Any
    is_unspecialized: bool
    fake_tensor: Optional[torch._subclasses.fake_tensor.FakeTensor]

    # UnspecializedPythonVariable often masquerades as a tensor.
    # We MUST NOT generate shape guard code
    # that actually tries to access tensor properties on these values.
    # is_tensor lets us tell if this graph arg actually is a tensor
    # or not.
    is_tensor: bool = True

    def __post_init__(self):
        if isinstance(self.example, torch.Tensor):
            assert isinstance(
                self.fake_tensor, torch._subclasses.fake_tensor.FakeTensor
            )
        if isinstance(self.example, torch._subclasses.fake_tensor.FakeTensor):
            raise AssertionError("Fake Tensor observed in TorchDynamo Fx graph inputs")

    def load(self, tx):
        return self.source.reconstruct(tx)

    def get_examples(self):
        return [self.example]

    def get_fake_examples(self):
        if self.fake_tensor is not None:
            assert isinstance(
                self.fake_tensor, torch._subclasses.fake_tensor.FakeTensor
            )
            return [self.fake_tensor]

    def __len__(self):
        return 1

    def erase(self):
        self.example = None


class VariableBuilder:
    """Wrap a python value in a VariableTracker() instance"""

    def __init__(
        self,
        tx,
        source: Source,
    ):
        assert source is not None
        super(VariableBuilder, self).__init__()
        self.tx = tx
        self.source = source
        self.name = source.name()

    def __call__(self, value):
        if value in self.tx.output.side_effects:
            # TODO(jansel): add guard for alias relationship
            return self.tx.output.side_effects[value]
        return self._wrap(value).clone(**self.options())

    @staticmethod
    @functools.lru_cache(None)
    def _common_constants():
        return set(range(17)).union(
            {
                20,
                30,
                40,
                32,
                64,
                96,
                128,
                144,
                240,
                256,
                672,
                1024,
                2048,
                4096,
                0.1,
                0.01,
                0.001,
                0.5,
                0.05,
                800,
                1.873536229133606,
                4.135166556742356,  # Work around for vision_maskrcnn where torch.clamp can't be on different devices
            }
        )

    @staticmethod
    def list_type(value):
        if is_namedtuple(value):
            return functools.partial(NamedTupleVariable, tuple_cls=type(value))
        return {
            tuple: TupleVariable,
            list: ListVariable,
            odict_values: ListVariable,
            torch.nn.ParameterList: ListVariable,
            torch.nn.ModuleList: ListVariable,
        }[type(value)]

    def get_source(self):
        return self.source

    def options(self):
        return {"source": self.get_source()}

    def make_guards(self, *guards):
        source = self.get_source()
        if (
            isinstance(source, ConstantSource)
            or source.guard_source() == GuardSource.CONSTANT
        ):
            return None
        return {source.make_guard(guard) for guard in guards}

    def _wrap(self, value):
        from ..comptime import comptime

        make_guards = self.make_guards
        if istype(value, (torch.SymInt, torch.SymFloat)):
            return self.wrap_sym(value)
        if istensor(value):
            return self.wrap_tensor(value)
        elif istype(value, (tuple, list, odict_values)) or is_namedtuple(value):
            # One can index a tensor with a list/tuple. Therefore, we need to
            # have a stricter match.
            if istype(value, (tuple, list)) and all(
                [isinstance(x, int) or is_numpy_int_type(x) or x is None for x in value]
            ):
                guards = self.make_guards(GuardBuilder.EQUALS_MATCH)
            else:
                guards = self.make_guards(GuardBuilder.LIST_LENGTH)
            output = [
                VariableBuilder(self.tx, GetItemSource(self.get_source(), i))(
                    item
                ).add_guards(guards)
                for i, item in enumerate(value)
            ]
            result = self.list_type(value)(output, guards=guards)
            if istype(value, list):
                return self.tx.output.side_effects.track_list(
                    self.source, value, result
                )
            return result
        elif istype(value, tuple_iterator):
            guards = self.make_guards(GuardBuilder.TUPLE_ITERATOR_LEN)
            output = [
                VariableBuilder(
                    self.tx, TupleIteratorGetItemSource(self.get_source(), i)
                )(tuple_iterator_getitem(value, i)).add_guards(guards)
                for i in range(tuple_iterator_len(value))
            ]
            return ListIteratorVariable(
                output, mutable_local=MutableLocal(), guards=guards
            )
        elif istype(value, (slice, range)):
            items = [
                VariableBuilder(self.tx, AttrSource(self.get_source(), k))(
                    getattr(value, k)
                )
                for k in ("start", "stop", "step")
            ]
            if isinstance(value, slice):
                return SliceVariable(items, guards=make_guards(GuardBuilder.TYPE_MATCH))
            else:
                return RangeVariable(
                    items, guards=make_guards(GuardBuilder.EQUALS_MATCH)
                )
        elif istype(
            value, (dict, collections.defaultdict, collections.OrderedDict)
        ) and all(
            map(
                lambda k: ConstantVariable.is_literal(k)
                or self.tensor_can_be_dict_key(k),
                value.keys(),
            )
        ):
            guards = self.make_guards(GuardBuilder.DICT_KEYS)

            # store key variables in global location for reconstruction
            for key in value.keys():
                if self.tensor_can_be_dict_key(key):
                    self.tx.store_dict_key(global_key_name(key), key)

            def index_source(key):
                if self.tensor_can_be_dict_key(key):
                    return GlobalWeakRefSource(global_key_name(key))
                else:
                    return key

            result = dict(
                [
                    (
                        k,
                        VariableBuilder(
                            self.tx, GetItemSource(self.get_source(), index_source(k))
                        )(value[k]).add_guards(guards),
                    )
                    for k in value.keys()
                ]
            )

            if istype(value, collections.defaultdict):
                result = DefaultDictVariable(
                    result, type(value), value.default_factory, guards=guards
                )
            else:
                result = ConstDictVariable(result, type(value), guards=guards)

            return self.tx.output.side_effects.track_dict(self.source, value, result)
        elif isinstance(value, torch.nn.Module):
            if mutation_guard.is_dynamic_nn_module(value):
                # created dynamically, don't specialize on it
                result = UnspecializedNNModuleVariable(
                    value, guards=make_guards(GuardBuilder.TYPE_MATCH)
                )
                if not SideEffects.cls_supports_mutation_side_effects(type(value)):
                    # don't allow STORE_ATTR mutation with custom __setattr__
                    return result
                return self.tx.output.side_effects.track_object_existing(
                    self.source, value, result
                )
            elif getattr(value, "_is_fsdp_managed_module", False) or issubclass(
                value.__class__, torch.nn.parallel.distributed.DistributedDataParallel
            ):
                if getattr(value, "_is_fsdp_managed_module", False):
                    # Note: we can't do this assert inside FSDP constructor,
                    # since we don't know yet whether dynamo will be used
                    assert getattr(
                        value, "_fsdp_use_orig_params", False
                    ), "Dynamo only supports FSDP with use_orig_params=True"

                # See note [Dynamo treats FSDP wrapped modules as UnspecializedNNModule]
                # in fully_sharded_data_parallel.py for more information
                return UnspecializedNNModuleVariable(
                    value, guards=make_guards(GuardBuilder.TYPE_MATCH)
                )
            else:
                return self.tx.output.register_attr_or_module(
                    value,
                    self.name,
                    source=self.get_source(),
                    # Guards are added inside register_attr_or_module
                )
        elif ConstantVariable.is_literal(value) or istype(
            value, (torch.Size, torch.device, torch.dtype)
        ):
            if type(value) in (int, float) and not config.specialize_int_float:
                # unspecializing int/float by default, but still
                # specialize for the following conditions
                if (
                    value in self._common_constants()
                    or isinstance(self.source, GlobalSource)
                    or isinstance(self.source, GetItemSource)
                    or (
                        isinstance(self.source, AttrSource)
                        and isinstance(self.source.base, GlobalSource)
                    )
                ):
                    return ConstantVariable(
                        value=value,
                        guards=make_guards(GuardBuilder.CONSTANT_MATCH),
                    )
                else:
                    return self.wrap_unspecialized_primitive(value)
            else:
                return ConstantVariable(
                    value=value,
                    guards=make_guards(GuardBuilder.CONSTANT_MATCH),
                )
        elif isinstance(value, frozenset) and (
            all(is_allowed(x) or ConstantVariable.is_literal(x) for x in value)
        ):
            # For frozenset, we can guard by object ID instead of value
            # equality, this allows us to handle non-literal values
            return ConstantVariable(
                value=value,
                guards=make_guards(GuardBuilder.ID_MATCH),
            )
        elif isinstance(value, enum.Enum):
            return EnumVariable(
                value=value,
                guards=make_guards(GuardBuilder.ID_MATCH),
            )
        elif is_builtin_callable(value):
            return BuiltinVariable(
                value,
                guards=make_guards(GuardBuilder.BUILTIN_MATCH),
            )
        elif is_allowed(value):
            return TorchVariable(
                value,
                guards=make_guards(GuardBuilder.FUNCTION_MATCH),
            )
        elif is_typing(value):
            # typing.List, typing.Mapping, etc.
            return TypingVariable(
                value,
                guards=make_guards(GuardBuilder.ID_MATCH),
            )
        elif value is inspect.signature:
            return LambdaVariable(
                InspectSignatureVariable.create,
                guards=make_guards(GuardBuilder.FUNCTION_MATCH),
            )
        elif value is comptime:
            return ComptimeVariable()
        elif value is dataclasses.fields:
            return LambdaVariable(
                _dataclasses_fields_lambda,
                guards=make_guards(GuardBuilder.FUNCTION_MATCH),
            )
        elif is_numpy(value):
            return NumpyVariable(
                value,
                guards=make_guards(
                    GuardBuilder.FUNCTION_MATCH
                    if callable(value)
                    else GuardBuilder.TYPE_MATCH
                ),
            )
        elif value in tensor_dunder_fns:
            return TorchVariable(
                value,
                guards=make_guards(GuardBuilder.FUNCTION_MATCH),
            )
        elif (
            istype(value, (type, types.FunctionType))
            and skipfiles.check(getfile(value), allow_torch=True)
            and not inspect.getattr_static(value, "_torchdynamo_inline", False)
        ):
            return SkipFilesVariable(
                value, guards=make_guards(GuardBuilder.FUNCTION_MATCH)
            )
        elif value in tensor_dunder_fns:
            return TorchVariable(
                value,
                guards=make_guards(GuardBuilder.FUNCTION_MATCH),
            )
        elif istype(value, types.FunctionType):
            return UserFunctionVariable(
                value,
                guards=make_guards(GuardBuilder.FUNCTION_MATCH),
            )
        elif istype(value, (types.ModuleType, replay_record.DummyModule)):
            return PythonModuleVariable(
                value,
                guards=make_guards(GuardBuilder.PYMODULE_MATCH),
            )
        elif type(value) is torch.autograd.function.FunctionMeta:
            return AutogradFunctionVariable(
                value, guards=make_guards(GuardBuilder.FUNCTION_MATCH)
            )
        elif (
            isinstance(value, types.MethodType)
            and type(getattr(value, "__self__", None))
            is torch.autograd.function.FunctionMeta
            and getattr(value, "__name__", "") == "apply"
            and value == getattr(value.__self__, "apply", None)
        ):
            # handle aliased autograd function `apply` calls
            return GetAttrVariable(
                AutogradFunctionVariable(
                    value.__self__, guards=make_guards(GuardBuilder.FUNCTION_MATCH)
                ),
                "apply",
            )
        elif isinstance(value, (int, float)) or (
            HAS_NUMPY and (isinstance(value, np.number))
        ):
            return self.wrap_unspecialized_primitive(value)
        elif DataClassVariable.is_matching_object(value):
            return DataClassVariable.wrap(self, value).add_guards(
                make_guards(GuardBuilder.TYPE_MATCH)
            )
        elif HFPretrainedConfigVariable.is_matching_object(value):
            return HFPretrainedConfigVariable(
                value, guards=make_guards(GuardBuilder.TYPE_MATCH)
            )
        elif isinstance(value, PyOperator):
            return TorchPyOperator(
                value,
                guards=self.make_guards(
                    GuardBuilder.TYPE_MATCH, GuardBuilder.NAME_MATCH
                ),
            )
        elif type(value).__name__ == "builtin_function_or_method" and isinstance(
            value.__self__, torch_special_class_types
        ):
            return TorchVariable(
                value,
                guards=make_guards(GuardBuilder.FUNCTION_MATCH),
            )
        elif issubclass(type(value), type):
            # TODO(whc) the following seems preferable but breaks some tests, debug
            # elif inspect.isclass(value):
            return UserDefinedClassVariable(
                value, guards=make_guards(GuardBuilder.FUNCTION_MATCH)
            )
        else:
            result = UserDefinedObjectVariable(
                value,
                guards=self.make_guards(GuardBuilder.TYPE_MATCH),
            )
            if not SideEffects.cls_supports_mutation_side_effects(type(value)):
                # don't allow STORE_ATTR mutation with custom __setattr__
                return result
            return self.tx.output.side_effects.track_object_existing(
                self.source, value, result
            )

    def tensor_can_be_dict_key(self, value):
        # only allow Parameter and another specific Tensor can be used as dict key
        return (
            isinstance(value, torch.nn.Parameter)
            or isinstance(self.source, AttrSource)
            and self.source.member == "state"
            and isinstance(self.source.base, LocalSource)
        )

    def tensor_should_specialize(self):
        return (
            self.source
            and isinstance(self.source, GetItemSource)
            and isinstance(self.source.base, GetItemSource)
            and self.source.base.index == "params"
            and isinstance(self.source.base.base, GetItemSource)
            and isinstance(self.source.base.base.base, AttrSource)
            and self.source.base.base.base.member == "param_groups"
            and isinstance(self.source.base.base.base.base, LocalSource)
            and (
                isinstance(
                    self.tx.f_locals[self.source.base.base.base.base.local_name],
                    torch.optim.Optimizer,
                )
                if self.source.base.base.base.base.local_name in self.tx.f_locals.keys()
                else True
            )
        )

    def wrap_sym(self, value: Union[torch.SymInt, torch.SymFloat]):
        if not is_constant_source(self.get_source()):
            self.tx.output.graphargs.append(
                GraphArg(self.get_source(), value, False, None)
            )
        elif is_constant_source(self.get_source()):
            return self.tx.output.register_attr_or_module(
                value,
                re.sub(r"[^a-zA-Z0-9]+", "_", self.name),
                source=None,
                dyn_shape=value
                # shape Guards live their own rich life via shape_env
            )
        return DynamicShapeVariable.create(
            tx=self.tx,
            proxy=self.tx.output.create_graph_input(
                re.sub(r"[^a-zA-Z0-9]+", "_", self.name), type(value)
            ),
            dyn_shape=value
            # shape Guards live their own rich life via shape_env
        )

    def wrap_tensor(self, value: torch.Tensor):
        if self.get_source().guard_source().is_nn_module():
            return self.tx.output.register_attr_or_module(
                value,
                self.name,
                source=self.get_source(),
                # Guards are done inside register_attr_or_module
                # guards=self.make_guards(GuardBuilder.TENSOR_MATCH),
            )

        if is_constant_source(self.get_source()):
            return self.tx.output.register_attr_or_module(
                value,
                re.sub(r"[^a-zA-Z0-9]+", "_", self.name),
                source=self.get_source(),
                # Guards are added inside register_attr_or_module
            )

        if type(value) in config.traceable_tensor_subclasses:
            # Ordinarily, we would fakeify a tensor so that it can get dynamic
            # shapes and be computed on without triggering actual operations.
            # However, how can we fakeify a tensor subclass?  Ordinary
            # inheritance (nor multiple inheritance) won't work work.
            #
            # Instead, our plan is to *manually simulate* the tensor subclass
            # inheriting from a fake tensor with dynamo.  This means our
            # data representation for a tensor subclass will be a fake tensor
            # + tensor subclass type + any extra data the subclass may have
            # been storing on the tensor.  Because all Python accesses are
            # mediated through TensorWithTFOverrideVariable, we can ensure
            # that we dispatch differently, e.g., according to
            # __torch_function__
            #
            # To simplify things for now, the __dict__ tracking bits haven't
            # been implemented yet, but they can be added into this design at
            # a later point in time.
            ignore_subclass = True
        else:
<<<<<<< HEAD
            if not is_constant_source(self.get_source()):
                self.tx.output.graphargs.append(
                    GraphArg(self.get_source(), value, False)
                )
            # Disable __torch_function__ to prevent cloning of `value` to hit
            # us
            with torch._C.DisableTorchFunctionSubclass():
                if is_constant_source(self.get_source()):
                    return self.tx.output.register_attr_or_module(
                        value,
                        re.sub(r"[^a-zA-Z0-9]+", "_", self.name),
                        source=None,
                        # Guards are added inside register_attr_or_module
                    )
                tensor_variable = TensorVariable.create(
                    tx=self.tx,
                    proxy=self.tx.output.create_graph_input(
                        re.sub(r"[^a-zA-Z0-9]+", "_", self.name), type(value)
                    ),
                    example_value=value,
                    guards=self.make_guards(GuardBuilder.TENSOR_MATCH),
                    should_specialize=self.tensor_should_specialize(),
                )
            if torch.overrides.has_torch_function_unary(value):
                subclass_torch_function__func = value.__torch_function__.__func__
                subclass_type = type(value)
                return TensorWithTFOverrideVariable(
                    tensor_variable,
                    self.get_source(),
                    subclass_torch_function__func,
                    subclass_type,
                )
            return tensor_variable
=======
            assert type(value) in (torch.Tensor, torch.nn.Parameter)
            ignore_subclass = False

        tensor_variable = wrap_fx_proxy(
            tx=self.tx,
            proxy=self.tx.output.create_graph_input(
                re.sub(r"[^a-zA-Z0-9]+", "_", self.name), type(value)
            ),
            example_value=value,
            guards=self.make_guards(GuardBuilder.TENSOR_MATCH),
            should_specialize=self.tensor_should_specialize(),
            ignore_subclass=ignore_subclass,
            source=self.get_source(),
        )

        # TODO: I think the result is guaranteed to be fake with
        # ignore_subclass changes
        fake_tensor_value = None
        example_value = tensor_variable.proxy.node.meta["example_value"]
        if isinstance(example_value, torch._subclasses.fake_tensor.FakeTensor):
            fake_tensor_value = example_value

        self.tx.output.graphargs.append(
            GraphArg(self.get_source(), value, False, fake_tensor_value)
        )

        if type(value) in config.traceable_tensor_subclasses:
            subclass_torch_function__func = value.__torch_function__.__func__
            subclass_type = type(value)
            # NB: This is slightly misnamed, a tensor subclass might not have
            # any explicit __torch_function__ implementation and is relying
            # on the default inherited from torch.Tensor
            return TensorWithTFOverrideVariable(
                tensor_variable,
                self.get_source(),
                subclass_torch_function__func,
                subclass_type,
            )

        return tensor_variable
>>>>>>> 4806a9e7

    def wrap_unspecialized_primitive(self, value):
        if self.name in self.tx.output.unspec_variable_map:
            return self.tx.output.unspec_variable_map[self.name]
        else:
            if (
                config.dynamic_shapes
                and isinstance(value, int)
                and not is_constant_source(self.get_source())
            ):
                shape_env = self.tx.output.shape_env
                wrapped_value = shape_env.create_symintnode(
                    shape_env.create_symbol(value, source=self.source)
                )
                self.tx.output.tracked_fakes.append(
                    TrackedFake(wrapped_value, self.source)
                )
                # TODO: Do float
            else:
                # TODO: Eliminate this case entirely
                wrapped_value = torch.tensor(value)
            if not isinstance(self.get_source(), RandomValueSource):
                guards = {self.get_source().make_guard(GuardBuilder.TYPE_MATCH, True)}
                options = {"guards": guards}
            else:
                options = {}
            options.update({"source": self.get_source()})
            if isinstance(wrapped_value, torch.Tensor):
                options.update({"raw_value": value})

            proxy = self.tx.output.create_graph_input(
                re.sub(r"[^a-zA-Z0-9]+", "_", self.name), type(wrapped_value)
            )

            unspec_var = wrap_fx_proxy_cls(
                UnspecializedPythonVariable,
                tx=self.tx,
                proxy=proxy,
                example_value=wrapped_value,
                **options,
            )
            self.tx.output.unspec_variable_map[self.name] = unspec_var
            if not is_constant_source(self.get_source()):
                fake_tensor_value = None
                example_value = unspec_var.proxy.node.meta["example_value"]
                if isinstance(example_value, torch._subclasses.fake_tensor.FakeTensor):
                    fake_tensor_value = example_value
                self.tx.output.graphargs.append(
                    GraphArg(
                        self.get_source(),
                        wrapped_value,
                        True,
                        fake_tensor_value,
                        is_tensor=False,
                    )
                )
            return unspec_var


def _dataclasses_fields_lambda(obj):
    if isinstance(obj, UserDefinedObjectVariable):
        value = obj.value
    elif isinstance(obj, DataClassVariable):
        value = obj.user_cls
    else:
        unimplemented(f"Dataclass fields handling fails for type {obj}")
    items = []
    for field in dataclasses.fields(value):
        source = None
        if obj.source:
            source = GetItemSource(
                AttrSource(obj.source, "__dataclass_fields__"), field.name
            )
        items.append(UserDefinedObjectVariable(field, source=source).add_options(obj))
    return TupleVariable(items).add_options(obj)


def wrap_fx_proxy(tx, proxy, example_value=None, **options):
    return wrap_fx_proxy_cls(
        target_cls=TensorVariable,
        tx=tx,
        proxy=proxy,
        example_value=example_value,
        **options,
    )


# Note: Unfortunate split due to some gross classes existing that subclass TensorVariable
# Should be compositional instead
def wrap_fx_proxy_cls(
    target_cls, tx, proxy, example_value=None, ignore_subclass=False, **options
):
    from ..symbolic_convert import InstructionTranslatorBase

    assert isinstance(tx, InstructionTranslatorBase)
    if "guards" in options and options["guards"] is not None:
        tx.output.guards.update(options["guards"])

    assert "example_value" not in proxy.node.meta

    initial_example_value = example_value

    def _clone_input(value):
        if isinstance(value, torch.Tensor):
            # tensor subclasses will not be converted to FakeTensors and need to be cloned
            if not isinstance(value, torch._subclasses.fake_tensor.FakeTensor):
                # NB: ensure strides are preserved
                value = clone_input(value)

        return value

    with preserve_rng_state():
        if example_value is None:
            example_value = get_fake_value(proxy.node, tx)

        # Handle recursive calls here
        elif isinstance(example_value, FakeTensor):
            pass

        elif isinstance(example_value, torch.Tensor):
            if tx.export:
                # The legacy behavior for real value cache with subclasses was
                # to perform a clone WITHOUT preserving the subclass.  It's
                # not entirely clear this is what you actually want though.
                with torch._C.DisableTorchFunctionSubclass():
                    proxy.tracer.real_value_cache[proxy.node] = _clone_input(
                        example_value
                    )
            # NB: If we're ignoring subclass, then the expectation is you will
            # take the returned TensorVariable and wrap it into a more
            # accurate TensorVariable that is able to track subclass-ness;
            # otherwise this is wrong!
            kwargs = {
                "ignore_subclass": ignore_subclass,
                "is_tensor": target_cls is TensorVariable,
            }
            assert "source" in options and options["source"] is not None
            kwargs["source"] = options["source"]
            example_value = wrap_to_fake_tensor_and_record(
                example_value, tx=tx, **kwargs
            )

    if isinstance(example_value, torch.Tensor):
        is_parameter = isinstance(example_value, torch.nn.Parameter)
        should_specialize = options.pop("should_specialize", False)
        if is_parameter or should_specialize:
            specialized_value = initial_example_value
        else:
            specialized_value = None

        # NB: In most (all?) cases, this does not actually do a clone.
        # (WARNING: this means that if we mutate metadata on the fake
        # tensor, the stored example value will update too!)
        example_value = _clone_input(example_value)
        proxy.node.meta["example_value"] = example_value
        specialized_props = target_cls.specialize(example_value)
        if isinstance(example_value, torch._subclasses.fake_tensor.FakeTensor):
            # NB: This will be wrong for ignore_subclass; fix it up later!
            specialized_props["class_type"] = (
                torch.nn.Parameter if is_parameter else torch.Tensor
            )

        specialized_props["specialized_value"] = specialized_value

        options.update(specialized_props)
        return target_cls(proxy, **options)
    elif (
        hasattr(proxy.node.target, "__name__")
        and proxy.node.target.__name__ == "set_state"
        and isinstance(proxy.node.target.__self__, torch._C.Generator)
        or proxy.node.target == torch.random.set_rng_state
    ):
        from . import TorchVariable

        return TorchVariable(proxy.node.target)
    elif (
        proxy.node.target == torch._C._DisableFuncTorch
        or proxy.node.target == torch.cuda._is_in_bad_fork
    ):
        from . import UserDefinedObjectVariable

        return UserDefinedObjectVariable(example_value)
    elif istype(example_value, (int, bool, float)) and config.dynamic_shapes:
        proxy.node.meta["example_value"] = example_value
        return DynamicShapeVariable.create(tx, proxy, example_value, **options)
    elif istype(example_value, torch.Size) and config.dynamic_shapes:
        proxy.node.meta["example_value"] = example_value
        sizes = []
        for i, v in enumerate(example_value):
            proxy_i = proxy[i]
            sizes.append(DynamicShapeVariable.create(tx, proxy_i, v, **options))
        return SizeVariable(sizes, proxy, **options)
    elif istype(example_value, int) and proxy.node.target in (
        torch.seed,
        operator.mod,
        # some mac builds are missing torch.distributed.get_rank()
        getattr(torch.distributed, "get_rank", _missing),
        getattr(torch.distributed, "get_world_size", _missing),
    ):
        if config.dynamic_shapes:
            proxy.node.meta["example_value"] = example_value
            return DynamicShapeVariable.create(tx, proxy, example_value, **options)
        else:
            return ConstantVariable(example_value, **options)
    elif istype(example_value, torch.Size) and all(
        [isinstance(x, int) for x in example_value]
    ):
        sizes = [ConstantVariable(x) for x in example_value]
        return SizeVariable(sizes, **options)
    elif isinstance(example_value, (tuple, list)):
        unpacked = []
        for i, val in enumerate(example_value):
            if val is None:
                # nn.MultiheadAttention() can return None, see issue #175
                unpacked.append(
                    ConstantVariable(None, **options),
                )
            else:
                unpacked.append(
                    wrap_fx_proxy(
                        tx,
                        proxy.tracer.create_proxy(
                            "call_function", operator.getitem, (proxy, i), {}
                        ),
                        example_value=val,
                        **options,
                    )
                )
        if istype(example_value, tuple):
            return TupleVariable(unpacked, **options)
        elif istype(example_value, (list, immutable_list)):
            return ListVariable(unpacked, mutable_local=MutableLocal(), **options)
        else:
            assert (
                example_value.__class__.__module__ == "torch.return_types"
                or hasattr(example_value, "_fields")
            ), ("namedtuple?")
            return NamedTupleVariable(unpacked, example_value.__class__, **options)
    elif example_value is None or proxy.node.target is torch.manual_seed:
        return ConstantVariable(None, **options)
    elif (
        isinstance(example_value, int)
        and proxy.node.target is torch._utils._element_size
    ):
        proxy.node.meta["example_value"] = example_value
        return ConstantVariable(example_value, **options)
    elif (
        isinstance(example_value, numbers.Number)
        and (proxy.node.target == "item" or proxy.node.target in {math.sqrt, math.pow})
        and config.capture_scalar_outputs
    ):
        # item raw value should not be accessed
        return wrap_fx_proxy_cls(
            FakeItemVariable,
            tx=tx,
            proxy=proxy,
            example_value=torch.tensor(example_value),
            **options,
        )
    elif isinstance(example_value, (torch.SymInt, torch.SymFloat)):
        proxy.node.meta["example_value"] = example_value
        return DynamicShapeVariable(proxy, example_value, **options)
    else:
        unimplemented(
            "torch.* op returned non-Tensor "
            + f"{typestr(example_value)} {proxy.node.op} {proxy.node.target}"
        )


# Tracks the sources of all fake tensors we wrap in Dynamo.
# Used by shape guard computation.
@dataclasses.dataclass
class TrackedFake:
    fake: Union[FakeTensor, SymInt]
    source: Source


def wrap_to_fake_tensor_and_record(
    e, tx, ignore_subclass=False, *, source: Optional[Source], is_tensor: bool
):
    if type(e) in (torch.Tensor, torch.nn.Parameter) or (
        ignore_subclass and isinstance(e, torch.Tensor)
    ):
        static_shapes = (
            source is None
            or type(e) is torch.nn.Parameter
            or config.dynamic_shapes is False
            or not is_tensor
        )
        fake_e = wrap_fake_exception(
            lambda: tx.fake_mode.from_tensor(
                e,
                static_shapes=static_shapes,
                ignore_subclass=ignore_subclass,
                source=source,
            )
        )
        if is_tensor:
            tx.output.tracked_fakes.append(TrackedFake(fake_e, source))
        return fake_e
    else:
        return e<|MERGE_RESOLUTION|>--- conflicted
+++ resolved
@@ -610,41 +610,6 @@
             # a later point in time.
             ignore_subclass = True
         else:
-<<<<<<< HEAD
-            if not is_constant_source(self.get_source()):
-                self.tx.output.graphargs.append(
-                    GraphArg(self.get_source(), value, False)
-                )
-            # Disable __torch_function__ to prevent cloning of `value` to hit
-            # us
-            with torch._C.DisableTorchFunctionSubclass():
-                if is_constant_source(self.get_source()):
-                    return self.tx.output.register_attr_or_module(
-                        value,
-                        re.sub(r"[^a-zA-Z0-9]+", "_", self.name),
-                        source=None,
-                        # Guards are added inside register_attr_or_module
-                    )
-                tensor_variable = TensorVariable.create(
-                    tx=self.tx,
-                    proxy=self.tx.output.create_graph_input(
-                        re.sub(r"[^a-zA-Z0-9]+", "_", self.name), type(value)
-                    ),
-                    example_value=value,
-                    guards=self.make_guards(GuardBuilder.TENSOR_MATCH),
-                    should_specialize=self.tensor_should_specialize(),
-                )
-            if torch.overrides.has_torch_function_unary(value):
-                subclass_torch_function__func = value.__torch_function__.__func__
-                subclass_type = type(value)
-                return TensorWithTFOverrideVariable(
-                    tensor_variable,
-                    self.get_source(),
-                    subclass_torch_function__func,
-                    subclass_type,
-                )
-            return tensor_variable
-=======
             assert type(value) in (torch.Tensor, torch.nn.Parameter)
             ignore_subclass = False
 
@@ -685,7 +650,6 @@
             )
 
         return tensor_variable
->>>>>>> 4806a9e7
 
     def wrap_unspecialized_primitive(self, value):
         if self.name in self.tx.output.unspec_variable_map:
