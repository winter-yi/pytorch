--- conflicted
+++ resolved
@@ -36,11 +36,7 @@
 import torch.distributed
 import torch.utils._content_store
 
-<<<<<<< HEAD
-from . import comptime, external_utils, polyfill
-=======
 from . import comptime, external_utils
->>>>>>> 5c42a797
 
 """
 A note on skipfiles:
@@ -149,10 +145,6 @@
     return _strip_init_py(m.__file__)
 
 
-<<<<<<< HEAD
-# TODO(ybliang): Change to user *.__file__ rather than hard code string for this list.
-=======
->>>>>>> 5c42a797
 # Force inline functions in these files, even the files is in *_SKIPLIST.
 FILENAME_INLINELIST = {
     torch.nn.Sequential.__init__.__code__.co_filename,
@@ -161,10 +153,6 @@
     torch.utils._content_store.__file__,
     external_utils.__file__,
     comptime.__file__,
-<<<<<<< HEAD
-    polyfill.__file__,
-=======
->>>>>>> 5c42a797
     torch.optim._functional.__file__,
     torch.utils._foreach_utils.__file__,
     _module_dir(torch) + "ao/quantization/pt2e/qat_utils.py",
@@ -182,8 +170,6 @@
     _module_dir(torch) + "distributed/tensor/parallel/_data_parallel_utils.py",
     _module_dir(torch) + "distributed/_tensor/api.py",
     _module_dir(torch) + "distributed/_tensor/device_mesh.py",
-<<<<<<< HEAD
-=======
     _module_dir(torch) + "distributed/_tensor/placement_types.py",
     _module_dir(torch) + "distributed/c10d_logger.py",
     _module_dir(torch) + "distributed/_functional_collectives.py",
@@ -192,7 +178,6 @@
     torch.distributions.utils.__file__,
     torch.utils._contextlib.__file__,
     torch.fx._pytree.__file__,
->>>>>>> 5c42a797
 }
 
 if torch.distributed.is_available():
@@ -233,10 +218,6 @@
     torch.sparse,
 }
 
-<<<<<<< HEAD
-
-=======
->>>>>>> 5c42a797
 if torch.distributed.is_available():
     from torch.distributed import _functional_collectives
 
@@ -288,12 +269,7 @@
     reason: Optional[str]
 
 
-<<<<<<< HEAD
-# TODO(ybliang): This is a temp function, we should consolidate this with check_verbose.
-def _check_verbose_inner(filename, allow_torch=False):
-=======
 def check_verbose(filename, allow_torch=False):
->>>>>>> 5c42a797
     """Should skip this file?"""
     if filename is None:
         return SkipResult(True, "filename is None")
@@ -302,18 +278,10 @@
             False,
             "inlined according skipfiles.FILENAME_INLINELIST",
         )
-<<<<<<< HEAD
-    # TODO(ybliang): the is_torch check should be consolidate with is_torch_inline_allowed
-    if allow_torch and is_torch(filename):
-        return SkipResult(
-            False,
-            "inlined according skipfiles.is_torch",
-=======
     if allow_torch and is_torch_inline_allowed(filename):
         return SkipResult(
             False,
             "inlined according skipfiles.SUBMODULE_INLINELIST",
->>>>>>> 5c42a797
         )
     if is_fbcode and bool(FBCODE_SKIP_DIRS_RE.match(filename)):
         return SkipResult(
@@ -326,24 +294,8 @@
         return SkipResult(False, "inlined by default")
 
 
-<<<<<<< HEAD
-def check_verbose(filename, allow_torch=False, extra_check=False):
-    result = _check_verbose_inner(filename, allow_torch)
-    if extra_check and result.skipped and is_torch_inline_allowed(filename):
-        return SkipResult(
-            False,
-            "inlined according skipfiles.is_torch_inline_allowed returning True",
-        )
-    else:
-        return result
-
-
-def check(filename, allow_torch=False, extra_check=False):
-    return check_verbose(filename, allow_torch, extra_check).skipped
-=======
 def check(filename, allow_torch=False):
     return check_verbose(filename, allow_torch).skipped
->>>>>>> 5c42a797
 
 
 # skip common third party libs
